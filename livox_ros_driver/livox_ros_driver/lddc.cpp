//
// The MIT License (MIT)
//
// Copyright (c) 2019 Livox. All rights reserved.
//
// Permission is hereby granted, free of charge, to any person obtaining a copy
// of this software and associated documentation files (the "Software"), to deal
// in the Software without restriction, including without limitation the rights
// to use, copy, modify, merge, publish, distribute, sublicense, and/or sell
// copies of the Software, and to permit persons to whom the Software is
// furnished to do so, subject to the following conditions:
//
// The above copyright notice and this permission notice shall be included in
// all copies or substantial portions of the Software.
//
// THE SOFTWARE IS PROVIDED "AS IS", WITHOUT WARRANTY OF ANY KIND, EXPRESS OR
// IMPLIED, INCLUDING BUT NOT LIMITED TO THE WARRANTIES OF MERCHANTABILITY,
// FITNESS FOR A PARTICULAR PURPOSE AND NONINFRINGEMENT. IN NO EVENT SHALL THE
// AUTHORS OR COPYRIGHT HOLDERS BE LIABLE FOR ANY CLAIM, DAMAGES OR OTHER
// LIABILITY, WHETHER IN AN ACTION OF CONTRACT, TORT OR OTHERWISE, ARISING FROM,
// OUT OF OR IN CONNECTION WITH THE SOFTWARE OR THE USE OR OTHER DEALINGS IN THE
// SOFTWARE.
//

#include "lddc.h"

#include <inttypes.h>
#include <math.h>
#include <stdint.h>

#include <pcl_ros/point_cloud.h>
#include <ros/ros.h>
#include <rosbag/bag.h>
#include <sensor_msgs/PointCloud2.h>

#include <livox_ros_driver/CustomMsg.h>
#include <livox_ros_driver/CustomPoint.h>
#include "lds_lidar.h"
#include "lds_lvx.h"

namespace livox_ros
{

<<<<<<< HEAD
    /** Lidar Data Distribute Control--------------------------------------------*/
    Lddc::Lddc(const Lddc_config &lddc_config) :
        config_(lddc_config)
    {
        publish_period_ns_ = kNsPerSecond / config_.frequency;
        lds_ = nullptr;
        memset(private_pub_, 0, sizeof(private_pub_));
        memset(private_imu_pub_, 0, sizeof(private_imu_pub_));
        global_pub_ = nullptr;
        global_imu_pub_ = nullptr;
        cur_node_ = nullptr;
        private_node_ = nullptr;
        bag_ = nullptr;

        // Initialise IMU message with constant values
        imu_data_.header.frame_id.assign(config_.imu_frame_id);
    };

    Lddc::~Lddc()
    {
        if (global_pub_)
        {
            delete global_pub_;
        }

        if (global_imu_pub_)
        {
            delete global_imu_pub_;
        }

        if (lds_)
        {
            lds_->PrepareExit();
        }

        for (uint32_t i = 0; i < kMaxSourceLidar; i++)
        {
            if (private_pub_[i])
            {
                delete private_pub_[i];
            }
        }

        for (uint32_t i = 0; i < kMaxSourceLidar; i++)
        {
            if (private_imu_pub_[i])
            {
                delete private_imu_pub_[i];
            }
        }
    }

    void Lddc::SetRosNodeHandlers(ros::NodeHandle *node, ros::NodeHandle *private_node)
    {
        cur_node_ = node;
        private_node_ = private_node;
    }

    void Lddc::SetImuCovariances()
    {
        // Fill in covariance matrices
        private_node_->param("angular_velocity_cov", angular_velocity_cov_, kDefaultAngularVelocityCov_);
        private_node_->param("linear_acceleration_cov", linear_acceleration_cov_, kDefaultLinearAccelerationCov_);

        // Given that the IMU doesn't produce an orientation estimate,
        // the element 0 of the associated covariance matrix is -1
        imu_data_.orientation_covariance[0] = -1;

        std::copy(angular_velocity_cov_.begin(), angular_velocity_cov_.end(),
                  imu_data_.angular_velocity_covariance.begin());

        std::copy(linear_acceleration_cov_.begin(), linear_acceleration_cov_.end(),
                  imu_data_.linear_acceleration_covariance.begin());
=======
  for (uint32_t i = 0; i < kMaxSourceLidar; i++) {
    if (private_imu_pub_[i]) {
      delete private_imu_pub_[i];
    }
  }
}

void Lddc::SetRosNodeHandlers(ros::NodeHandle *node, ros::NodeHandle *private_node) {
  cur_node_ = node;
  private_node_ = private_node;
}

void Lddc::SetImuCovariances() {
  // Fill in covariance matrices
  private_node_->param("angular_velocity_cov", angular_velocity_cov_, kDefaultAngularVelocityCov_);
  private_node_->param("linear_acceleration_cov", linear_acceleration_cov_, kDefaultLinearAccelerationCov_);

  // Given that the IMU doesn't produce an orientation estimate,
  // the element 0 of the associated covariance matrix is -1
  imu_data_.orientation_covariance[0] = -1;

  std::copy(angular_velocity_cov_.begin(), angular_velocity_cov_.end(),
            imu_data_.angular_velocity_covariance.begin());

  std::copy(linear_acceleration_cov_.begin(), linear_acceleration_cov_.end(),
            imu_data_.linear_acceleration_covariance.begin());
}

int32_t Lddc::GetPublishStartTime(LidarDevice *lidar, LidarDataQueue *queue,
                                  uint64_t *start_time,
                                  StoragePacket *storage_packet) {
  QueuePrePop(queue, storage_packet);
  uint64_t timestamp =
      GetStoragePacketTimestamp(storage_packet, lidar->data_src);
  uint32_t remaining_time = timestamp % publish_period_ns_;
  uint32_t diff_time = publish_period_ns_ - remaining_time;
  /** Get start time, down to the period boundary */
  if (diff_time > (publish_period_ns_ / 4)) {
    // ROS_INFO("0 : %u", diff_time);
    *start_time = timestamp - remaining_time;
    return 0;
  } else if (diff_time <= lidar->packet_interval_max) {
    *start_time = timestamp;
    return 0;
  } else {
    /** Skip some packets up to the period boundary*/
    // ROS_INFO("2 : %u", diff_time);
    do {
      if (QueueIsEmpty(queue)) {
        break;
      }
      QueuePopUpdate(queue); /* skip packet */
      QueuePrePop(queue, storage_packet);
      uint32_t last_remaning_time = remaining_time;
      timestamp = GetStoragePacketTimestamp(storage_packet, lidar->data_src);
      remaining_time = timestamp % publish_period_ns_;
      /** Flip to another period */
      if (last_remaning_time > remaining_time) {
        // ROS_INFO("Flip to another period, exit");
        break;
      }
      diff_time = publish_period_ns_ - remaining_time;
    } while (diff_time > lidar->packet_interval);

    /* the remaning packets in queue maybe not enough after skip */
    return -1;
  }
}

void Lddc::InitPointcloud2MsgHeader(sensor_msgs::PointCloud2& cloud) {
  cloud.header.frame_id.assign(lidar_frame_id_);
  cloud.header.stamp = ros::Time::now();
  cloud.height = 1;
  cloud.width = 0;
  cloud.fields.resize(6);
  cloud.fields[0].offset = 0;
  cloud.fields[0].name = "x";
  cloud.fields[0].count = 1;
  cloud.fields[0].datatype = sensor_msgs::PointField::FLOAT32;
  cloud.fields[1].offset = 4;
  cloud.fields[1].name = "y";
  cloud.fields[1].count = 1;
  cloud.fields[1].datatype = sensor_msgs::PointField::FLOAT32;
  cloud.fields[2].offset = 8;
  cloud.fields[2].name = "z";
  cloud.fields[2].count = 1;
  cloud.fields[2].datatype = sensor_msgs::PointField::FLOAT32;
  cloud.fields[3].offset = 12;
  cloud.fields[3].name = "intensity";
  cloud.fields[3].count = 1;
  cloud.fields[3].datatype = sensor_msgs::PointField::FLOAT32;
  cloud.fields[4].offset = 16;
  cloud.fields[4].name = "tag";
  cloud.fields[4].count = 1;
  cloud.fields[4].datatype = sensor_msgs::PointField::UINT8;
  cloud.fields[5].offset = 17;
  cloud.fields[5].name = "line";
  cloud.fields[5].count = 1;
  cloud.fields[5].datatype = sensor_msgs::PointField::UINT8;
  cloud.point_step = sizeof(LivoxPointXyzrtl);
}

uint32_t Lddc::PublishPointcloud2(LidarDataQueue *queue, uint32_t packet_num,
                                  uint8_t handle) {
  uint64_t timestamp = 0;
  uint64_t last_timestamp = 0;
  uint32_t published_packet = 0;

  StoragePacket storage_packet;
  LidarDevice *lidar = &lds_->lidars_[handle];
  if (GetPublishStartTime(lidar, queue, &last_timestamp, &storage_packet)) {
    /* the remaning packets in queue maybe not enough after skip */
    return 0;
  }

  sensor_msgs::PointCloud2 cloud;
  InitPointcloud2MsgHeader(cloud);
  cloud.data.resize(packet_num * kMaxPointPerEthPacket *
                    sizeof(LivoxPointXyzrtl));
  cloud.point_step = sizeof(LivoxPointXyzrtl);

  uint8_t *point_base = cloud.data.data();
  uint8_t data_source = lidar->data_src;
  uint32_t line_num = GetLaserLineNumber(lidar->info.type);
  uint32_t echo_num = GetEchoNumPerPoint(lidar->raw_data_type);
  uint32_t is_zero_packet = 0;
  while ((published_packet < packet_num) && !QueueIsEmpty(queue)) {
    QueuePrePop(queue, &storage_packet);
    LivoxEthPacket *raw_packet =
        reinterpret_cast<LivoxEthPacket *>(storage_packet.raw_data);
    timestamp = GetStoragePacketTimestamp(&storage_packet, data_source);
    int64_t packet_gap = timestamp - last_timestamp;
    if ((packet_gap > lidar->packet_interval_max) &&
        lidar->data_is_published) {
      // ROS_INFO("Lidar[%d] packet time interval is %ldns", handle,
      //     packet_gap);
      if (kSourceLvxFile != data_source) {
        timestamp = last_timestamp + lidar->packet_interval;
        ZeroPointDataOfStoragePacket(&storage_packet);
        is_zero_packet = 1;
      }
    }
    uint32_t single_point_num = storage_packet.point_num * echo_num;

    if (kSourceLvxFile != data_source) {
      PointConvertHandler pf_point_convert =
          GetConvertHandler(lidar->raw_data_type);
      if (pf_point_convert) {
        point_base = pf_point_convert(point_base, raw_packet,
            lidar->extrinsic_parameter, line_num);
      } else {
        /** Skip the packet */
        ROS_INFO("Lidar[%d] unkown packet type[%d]", handle,
                 raw_packet->data_type);
        break;
      }
    } else {
      point_base = LivoxPointToPxyzrtl(point_base, raw_packet,
          lidar->extrinsic_parameter, line_num);
    }

    if (!is_zero_packet) {
      QueuePopUpdate(queue);
    } else {
      is_zero_packet = 0;
    }
    cloud.width += single_point_num;
    ++published_packet;
    last_timestamp = timestamp;
  }
  cloud.row_step     = cloud.width * cloud.point_step;
  cloud.is_bigendian = false;
  cloud.is_dense     = true;
  cloud.data.resize(cloud.row_step); /** Adjust to the real size */


  ros::Publisher *p_publisher = Lddc::GetCurrentPublisher(handle);
  if (kOutputToRos == output_type_) {
    // UFR change- define ptr to pointcloud msg
    const sensor_msgs::PointCloud2Ptr msg_cloudPtr = boost::make_shared<sensor_msgs::PointCloud2>(cloud);
    p_publisher->publish(msg_cloudPtr); // UFR change
  } else {
    if (bag_ && enable_lidar_bag_) {
      bag_->write(p_publisher->getTopic(), ros::Time::now(),
          cloud);
    }
  }
  if (!lidar->data_is_published) {
    lidar->data_is_published = true;
  }
  return published_packet;
}

void Lddc::FillPointsToPclMsg(boost::shared_ptr<PointCloud>& pcl_msg, \
    LivoxPointXyzrtl* src_point, uint32_t num) {
  LivoxPointXyzrtl* point_xyzrtl = (LivoxPointXyzrtl*)src_point;
  for (uint32_t i = 0; i < num; i++) {
    pcl::PointXYZI point;
    point.x = point_xyzrtl->x;
    point.y = point_xyzrtl->y;
    point.z = point_xyzrtl->z;
    point.intensity = point_xyzrtl->reflectivity;
    ++point_xyzrtl;
    pcl_msg->points.push_back(point);
  }
}

/* for pcl::pxyzi */
uint32_t Lddc::PublishPointcloudData(LidarDataQueue *queue, uint32_t packet_num,
                                     uint8_t handle) {
  uint64_t timestamp = 0;
  uint64_t last_timestamp = 0;
  uint32_t published_packet = 0;

  StoragePacket storage_packet;
  LidarDevice *lidar = &lds_->lidars_[handle];
  if (GetPublishStartTime(lidar, queue, &last_timestamp, &storage_packet)) {
    /* the remaning packets in queue maybe not enough after skip */
    return 0;
  }

  boost::shared_ptr<PointCloud> cloud(new PointCloud);
  cloud->header.frame_id.assign(lidar_frame_id_);
  // Converting ROS time (ns) to PCL time (us) -- Check pcl_conversions API for reference
  cloud->header.stamp = ros::Time::now().toNSec() / 1000ull;
  cloud->height = 1;
  cloud->width = 0;

  uint8_t point_buf[2048];
  uint32_t is_zero_packet = 0;
  uint8_t data_source = lidar->data_src;
  uint32_t line_num = GetLaserLineNumber(lidar->info.type);
  uint32_t echo_num = GetEchoNumPerPoint(lidar->raw_data_type);
  while ((published_packet < packet_num) && !QueueIsEmpty(queue)) {
    QueuePrePop(queue, &storage_packet);
    LivoxEthPacket *raw_packet =
        reinterpret_cast<LivoxEthPacket *>(storage_packet.raw_data);
    timestamp = GetStoragePacketTimestamp(&storage_packet, data_source);
    int64_t packet_gap = timestamp - last_timestamp;
    if ((packet_gap > lidar->packet_interval_max) &&
        lidar->data_is_published) {
      //ROS_INFO("Lidar[%d] packet time interval is %ldns", handle, packet_gap);
      if (kSourceLvxFile != data_source) {
        timestamp = last_timestamp + lidar->packet_interval;
        ZeroPointDataOfStoragePacket(&storage_packet);
        is_zero_packet = 1;
      }
    }
    uint32_t single_point_num = storage_packet.point_num * echo_num;

    if (kSourceLvxFile != data_source) {
      PointConvertHandler pf_point_convert =
          GetConvertHandler(lidar->raw_data_type);
      if (pf_point_convert) {
        pf_point_convert(point_buf, raw_packet, lidar->extrinsic_parameter, \
            line_num);
      } else {
        /* Skip the packet */
        ROS_INFO("Lidar[%d] unkown packet type[%d]", handle,
                 raw_packet->data_type);
        break;
      }
    } else {
      LivoxPointToPxyzrtl(point_buf, raw_packet, lidar->extrinsic_parameter, \
          line_num);
>>>>>>> e7da3adc
    }

    int32_t Lddc::GetPublishStartTime(LidarDevice *lidar, LidarDataQueue *queue,
                                      uint64_t *start_time,
                                      StoragePacket *storage_packet)
    {
        QueuePrePop(queue, storage_packet);
        uint64_t timestamp =
            GetStoragePacketTimestamp(storage_packet, lidar->data_src);
        uint32_t remaining_time = timestamp % publish_period_ns_;
        uint32_t diff_time = publish_period_ns_ - remaining_time;
        /** Get start time, down to the period boundary */
        if (diff_time > (publish_period_ns_ / 4))
        {
            // ROS_INFO("0 : %u", diff_time);
            *start_time = timestamp - remaining_time;
            return 0;
        }
        else if (diff_time <= lidar->packet_interval_max)
        {
            *start_time = timestamp;
            return 0;
        }
        else
        {
            /** Skip some packets up to the period boundary*/
            // ROS_INFO("2 : %u", diff_time);
            do
            {
                if (QueueIsEmpty(queue))
                {
                    break;
                }
                QueuePopUpdate(queue); /* skip packet */
                QueuePrePop(queue, storage_packet);
                uint32_t last_remaning_time = remaining_time;
                timestamp = GetStoragePacketTimestamp(storage_packet, lidar->data_src);
                remaining_time = timestamp % publish_period_ns_;
                /** Flip to another period */
                if (last_remaning_time > remaining_time)
                {
                    // ROS_INFO("Flip to another period, exit");
                    break;
                }
                diff_time = publish_period_ns_ - remaining_time;
            } while (diff_time > lidar->packet_interval);

            /* the remaning packets in queue maybe not enough after skip */
            return -1;
        }
    }

    void Lddc::InitPointcloud2MsgHeader(sensor_msgs::PointCloud2 &cloud)
    {
        cloud.header.frame_id.assign(config_.lidar_frame_id);
        cloud.height = 1;
        cloud.width = 0;
        cloud.fields.resize(6);
        cloud.fields[0].offset = 0;
        cloud.fields[0].name = "x";
        cloud.fields[0].count = 1;
        cloud.fields[0].datatype = sensor_msgs::PointField::FLOAT32;
        cloud.fields[1].offset = 4;
        cloud.fields[1].name = "y";
        cloud.fields[1].count = 1;
        cloud.fields[1].datatype = sensor_msgs::PointField::FLOAT32;
        cloud.fields[2].offset = 8;
        cloud.fields[2].name = "z";
        cloud.fields[2].count = 1;
        cloud.fields[2].datatype = sensor_msgs::PointField::FLOAT32;
        cloud.fields[3].offset = 12;
        cloud.fields[3].name = "intensity";
        cloud.fields[3].count = 1;
        cloud.fields[3].datatype = sensor_msgs::PointField::FLOAT32;
        cloud.fields[4].offset = 16;
        cloud.fields[4].name = "tag";
        cloud.fields[4].count = 1;
        cloud.fields[4].datatype = sensor_msgs::PointField::UINT8;
        cloud.fields[5].offset = 17;
        cloud.fields[5].name = "line";
        cloud.fields[5].count = 1;
        cloud.fields[5].datatype = sensor_msgs::PointField::UINT8;
        cloud.point_step = sizeof(LivoxPointXyzrtl);
    }
<<<<<<< HEAD

    uint32_t Lddc::PublishPointcloud2(LidarDataQueue *queue, uint32_t packet_num,
                                      uint8_t handle)
    {
        uint64_t timestamp = 0;
        uint64_t last_timestamp = 0;
        uint32_t published_packet = 0;

        StoragePacket storage_packet;
        LidarDevice *lidar = &lds_->lidars_[handle];
        if (GetPublishStartTime(lidar, queue, &last_timestamp, &storage_packet))
        {
            /* the remaning packets in queue maybe not enough after skip */
            return 0;
        }

        sensor_msgs::PointCloud2 cloud;
        InitPointcloud2MsgHeader(cloud);
        cloud.data.resize(packet_num * kMaxPointPerEthPacket *
                          sizeof(LivoxPointXyzrtl));
        cloud.point_step = sizeof(LivoxPointXyzrtl);

        uint8_t *point_base = cloud.data.data();
        uint8_t data_source = lidar->data_src;
        uint32_t line_num = GetLaserLineNumber(lidar->info.type);
        uint32_t echo_num = GetEchoNumPerPoint(lidar->raw_data_type);
        uint32_t is_zero_packet = 0;
        while ((published_packet < packet_num) && !QueueIsEmpty(queue))
        {
            QueuePrePop(queue, &storage_packet);
            LivoxEthPacket *raw_packet =
                reinterpret_cast<LivoxEthPacket *>(storage_packet.raw_data);
            timestamp = GetStoragePacketTimestamp(&storage_packet, data_source);
            int64_t packet_gap = timestamp - last_timestamp;
            if ((packet_gap > lidar->packet_interval_max) &&
                lidar->data_is_published)
            {
                // ROS_INFO("Lidar[%d] packet time interval is %ldns", handle,
                //     packet_gap);
                if (kSourceLvxFile != data_source)
                {
                    timestamp = last_timestamp + lidar->packet_interval;
                    ZeroPointDataOfStoragePacket(&storage_packet);
                    is_zero_packet = 1;
                }
            }
            if (!published_packet)
            {
                cloud.header.stamp = ros::Time::now();
            }
            uint32_t single_point_num = storage_packet.point_num * echo_num;

            if (kSourceLvxFile != data_source)
            {
                PointConvertHandler pf_point_convert =
                    GetConvertHandler(lidar->raw_data_type);
                if (pf_point_convert)
                {
                    point_base = pf_point_convert(point_base, raw_packet,
                                                  lidar->extrinsic_parameter, line_num);
                }
                else
                {
                    /** Skip the packet */
                    ROS_INFO("Lidar[%d] unkown packet type[%d]", handle,
                             raw_packet->data_type);
                    break;
                }
            }
            else
            {
                point_base = LivoxPointToPxyzrtl(point_base, raw_packet,
                                                 lidar->extrinsic_parameter, line_num);
            }

            if (!is_zero_packet)
            {
                QueuePopUpdate(queue);
            }
            else
            {
                is_zero_packet = 0;
            }
            cloud.width += single_point_num;
            ++published_packet;
            last_timestamp = timestamp;
        }
        cloud.row_step = cloud.width * cloud.point_step;
        cloud.is_bigendian = false;
        cloud.is_dense = true;
        cloud.data.resize(cloud.row_step); /** Adjust to the real size */

        sensor_msgs::PointCloud2Ptr msg_cloudPtr = boost::make_shared<sensor_msgs::PointCloud2>(cloud); // UFR change- define ptr to pointcloud msg

        ros::Publisher *p_publisher = Lddc::GetCurrentPublisher(handle);
        if (kOutputToRos == config_.output_type)
        {
            p_publisher->publish(msg_cloudPtr); // UFR change
        }
        else
        {
            if (bag_ && config_.lidar_bag)
            {
                bag_->write(p_publisher->getTopic(), ros::Time::now(),
                            cloud);
            }
        }
        if (!lidar->data_is_published)
        {
            lidar->data_is_published = true;
        }
        return published_packet;
    }

    void Lddc::FillPointsToPclMsg(boost::shared_ptr<PointCloud> &pcl_msg,
                                  LivoxPointXyzrtl *src_point, uint32_t num)
    {
        LivoxPointXyzrtl *point_xyzrtl = (LivoxPointXyzrtl *)src_point;
        for (uint32_t i = 0; i < num; i++)
        {
            pcl::PointXYZI point;
            point.x = point_xyzrtl->x;
            point.y = point_xyzrtl->y;
            point.z = point_xyzrtl->z;
            point.intensity = point_xyzrtl->reflectivity;
            ++point_xyzrtl;
            pcl_msg->points.push_back(point);
        }
    }

    /* for pcl::pxyzi */
    uint32_t Lddc::PublishPointcloudData(LidarDataQueue *queue, uint32_t packet_num,
                                         uint8_t handle)
    {
        uint64_t timestamp = 0;
        uint64_t last_timestamp = 0;
        uint32_t published_packet = 0;

        StoragePacket storage_packet;
        LidarDevice *lidar = &lds_->lidars_[handle];
        if (GetPublishStartTime(lidar, queue, &last_timestamp, &storage_packet))
        {
            /* the remaning packets in queue maybe not enough after skip */
            return 0;
        }

        boost::shared_ptr<PointCloud> cloud(new PointCloud);
        cloud->header.frame_id.assign(config_.lidar_frame_id);
        cloud->height = 1;
        cloud->width = 0;

        uint8_t point_buf[2048];
        uint32_t is_zero_packet = 0;
        uint8_t data_source = lidar->data_src;
        uint32_t line_num = GetLaserLineNumber(lidar->info.type);
        uint32_t echo_num = GetEchoNumPerPoint(lidar->raw_data_type);
        while ((published_packet < packet_num) && !QueueIsEmpty(queue))
        {
            QueuePrePop(queue, &storage_packet);
            LivoxEthPacket *raw_packet =
                reinterpret_cast<LivoxEthPacket *>(storage_packet.raw_data);
            timestamp = GetStoragePacketTimestamp(&storage_packet, data_source);
            int64_t packet_gap = timestamp - last_timestamp;
            if ((packet_gap > lidar->packet_interval_max) &&
                lidar->data_is_published)
            {
                // ROS_INFO("Lidar[%d] packet time interval is %ldns", handle, packet_gap);
                if (kSourceLvxFile != data_source)
                {
                    timestamp = last_timestamp + lidar->packet_interval;
                    ZeroPointDataOfStoragePacket(&storage_packet);
                    is_zero_packet = 1;
                }
            }
            if (!published_packet)
            {
                cloud->header.stamp = timestamp / 1000.0; // to pcl ros time stamp
            }
            uint32_t single_point_num = storage_packet.point_num * echo_num;

            if (kSourceLvxFile != data_source)
            {
                PointConvertHandler pf_point_convert =
                    GetConvertHandler(lidar->raw_data_type);
                if (pf_point_convert)
                {
                    pf_point_convert(point_buf, raw_packet, lidar->extrinsic_parameter,
                                     line_num);
                }
                else
                {
                    /* Skip the packet */
                    ROS_INFO("Lidar[%d] unkown packet type[%d]", handle,
                             raw_packet->data_type);
                    break;
                }
            }
            else
            {
                LivoxPointToPxyzrtl(point_buf, raw_packet, lidar->extrinsic_parameter,
                                    line_num);
            }
            LivoxPointXyzrtl *dst_point = (LivoxPointXyzrtl *)point_buf;
            FillPointsToPclMsg(cloud, dst_point, single_point_num);
            if (!is_zero_packet)
            {
                QueuePopUpdate(queue);
            }
            else
            {
                is_zero_packet = 0;
            }
            cloud->width += single_point_num;
            ++published_packet;
            last_timestamp = timestamp;
        }

        ros::Publisher *p_publisher = Lddc::GetCurrentPublisher(handle);
        if (kOutputToRos == config_.output_type)
        {
            p_publisher->publish(cloud);
        }
        else
        {
            if (bag_ && config_.lidar_bag)
            {
                bag_->write(p_publisher->getTopic(), ros::Time::now(),
                            cloud);
            }
        }
        if (!lidar->data_is_published)
        {
            lidar->data_is_published = true;
        }
        return published_packet;
=======
  }
  if (!lidar->data_is_published) {
    lidar->data_is_published = true;
  }
  return published_packet;
}

void Lddc::FillPointsToCustomMsg(livox_ros_driver::CustomMsg& livox_msg, \
    LivoxPointXyzrtl* src_point, uint32_t num, uint32_t offset_time, \
    uint32_t point_interval, uint32_t echo_num) {
  LivoxPointXyzrtl* point_xyzrtl = (LivoxPointXyzrtl*)src_point;
  for (uint32_t i = 0; i < num; i++) {
    livox_ros_driver::CustomPoint point;
    if (echo_num > 1) { /** dual return mode */
      point.offset_time = offset_time + (i / echo_num) * point_interval;
    } else {
      point.offset_time = offset_time + i * point_interval;
    }
    point.x = point_xyzrtl->x;
    point.y = point_xyzrtl->y;
    point.z = point_xyzrtl->z;
    point.reflectivity = point_xyzrtl->reflectivity;
    point.tag = point_xyzrtl->tag;
    point.line = point_xyzrtl->line;
    ++point_xyzrtl;
    livox_msg.points.push_back(point);
  }
}

uint32_t Lddc::PublishCustomPointcloud(LidarDataQueue *queue,
                                       uint32_t packet_num, uint8_t handle) {
  static uint32_t msg_seq = 0;
  uint64_t timestamp = 0;
  uint64_t last_timestamp = 0;

  StoragePacket storage_packet;
  LidarDevice *lidar = &lds_->lidars_[handle];
  if (GetPublishStartTime(lidar, queue, &last_timestamp, &storage_packet)) {
    /* the remaning packets in queue maybe not enough after skip */
    return 0;
  }

  livox_ros_driver::CustomMsg livox_msg;
  livox_msg.header.frame_id.assign(lidar_frame_id_);
  livox_msg.header.stamp = ros::Time::now();
  livox_msg.header.seq = msg_seq;
  ++msg_seq;
  livox_msg.timebase = 0;
  livox_msg.point_num = 0;
  livox_msg.lidar_id = handle;

  uint8_t point_buf[2048];
  uint8_t data_source = lds_->lidars_[handle].data_src;
  uint32_t line_num = GetLaserLineNumber(lidar->info.type);
  uint32_t echo_num = GetEchoNumPerPoint(lidar->raw_data_type);
  uint32_t point_interval = GetPointInterval(lidar->info.type);
  uint32_t published_packet = 0;
  uint32_t packet_offset_time = 0;  /** uint:ns */
  uint32_t is_zero_packet = 0;
  while (published_packet < packet_num) {
    QueuePrePop(queue, &storage_packet);
    LivoxEthPacket *raw_packet =
        reinterpret_cast<LivoxEthPacket *>(storage_packet.raw_data);
    timestamp = GetStoragePacketTimestamp(&storage_packet, data_source);
    int64_t packet_gap = timestamp - last_timestamp;
    if ((packet_gap > lidar->packet_interval_max) &&
        lidar->data_is_published) {
      // ROS_INFO("Lidar[%d] packet time interval is %ldns", handle,
      // packet_gap);
      if (kSourceLvxFile != data_source) {
        timestamp = last_timestamp + lidar->packet_interval;
        ZeroPointDataOfStoragePacket(&storage_packet);
        is_zero_packet = 1;
      }
    }
    /** first packet */
    const bool is_first_packet = (published_packet == 0);
    if (is_first_packet) {
      livox_msg.timebase = timestamp;
      packet_offset_time = 0;
    } else {
      packet_offset_time = (uint32_t)(timestamp - livox_msg.timebase);
>>>>>>> e7da3adc
    }

    void Lddc::FillPointsToCustomMsg(livox_ros_driver::CustomMsg &livox_msg,
                                     LivoxPointXyzrtl *src_point, uint32_t num, uint32_t offset_time,
                                     uint32_t point_interval, uint32_t echo_num)
    {
        LivoxPointXyzrtl *point_xyzrtl = (LivoxPointXyzrtl *)src_point;
        for (uint32_t i = 0; i < num; i++)
        {
            livox_ros_driver::CustomPoint point;
            if (echo_num > 1)
            { /** dual return mode */
                point.offset_time = offset_time + (i / echo_num) * point_interval;
            }
            else
            {
                point.offset_time = offset_time + i * point_interval;
            }
            point.x = point_xyzrtl->x;
            point.y = point_xyzrtl->y;
            point.z = point_xyzrtl->z;
            point.reflectivity = point_xyzrtl->reflectivity;
            point.tag = point_xyzrtl->tag;
            point.line = point_xyzrtl->line;
            ++point_xyzrtl;
            livox_msg.points.push_back(point);
        }
    }

    uint32_t Lddc::PublishCustomPointcloud(LidarDataQueue *queue,
                                           uint32_t packet_num, uint8_t handle)
    {
        static uint32_t msg_seq = 0;
        uint64_t timestamp = 0;
        uint64_t last_timestamp = 0;

        StoragePacket storage_packet;
        LidarDevice *lidar = &lds_->lidars_[handle];
        if (GetPublishStartTime(lidar, queue, &last_timestamp, &storage_packet))
        {
            /* the remaning packets in queue maybe not enough after skip */
            return 0;
        }

        livox_ros_driver::CustomMsg livox_msg;
        livox_msg.header.frame_id.assign(config_.lidar_frame_id);
        livox_msg.header.seq = msg_seq;
        ++msg_seq;
        livox_msg.timebase = 0;
        livox_msg.point_num = 0;
        livox_msg.lidar_id = handle;

        uint8_t point_buf[2048];
        uint8_t data_source = lds_->lidars_[handle].data_src;
        uint32_t line_num = GetLaserLineNumber(lidar->info.type);
        uint32_t echo_num = GetEchoNumPerPoint(lidar->raw_data_type);
        uint32_t point_interval = GetPointInterval(lidar->info.type);
        uint32_t published_packet = 0;
        uint32_t packet_offset_time = 0; /** uint:ns */
        uint32_t is_zero_packet = 0;
        while (published_packet < packet_num)
        {
            QueuePrePop(queue, &storage_packet);
            LivoxEthPacket *raw_packet =
                reinterpret_cast<LivoxEthPacket *>(storage_packet.raw_data);
            timestamp = GetStoragePacketTimestamp(&storage_packet, data_source);
            int64_t packet_gap = timestamp - last_timestamp;
            if ((packet_gap > lidar->packet_interval_max) &&
                lidar->data_is_published)
            {
                // ROS_INFO("Lidar[%d] packet time interval is %ldns", handle,
                // packet_gap);
                if (kSourceLvxFile != data_source)
                {
                    timestamp = last_timestamp + lidar->packet_interval;
                    ZeroPointDataOfStoragePacket(&storage_packet);
                    is_zero_packet = 1;
                }
            }
            /** first packet */
            if (!published_packet)
            {
                livox_msg.timebase = timestamp;
                packet_offset_time = 0;
                /** convert to ros time stamp */
                livox_msg.header.stamp = ros::Time::now();
            }
            else
            {
                packet_offset_time = (uint32_t)(timestamp - livox_msg.timebase);
            }
            uint32_t single_point_num = storage_packet.point_num * echo_num;

            if (kSourceLvxFile != data_source)
            {
                PointConvertHandler pf_point_convert =
                    GetConvertHandler(lidar->raw_data_type);
                if (pf_point_convert)
                {
                    pf_point_convert(
                        point_buf,
                        raw_packet,
                        lidar->extrinsic_parameter,
                        line_num);
                }
                else
                {
                    /* Skip the packet */
                    ROS_INFO("Lidar[%d] unkown packet type[%d]", handle,
                             lidar->raw_data_type);
                    break;
                }
            }
            else
            {
                LivoxPointToPxyzrtl(
                    point_buf,
                    raw_packet,
                    lidar->extrinsic_parameter,
                    line_num);
            }
            LivoxPointXyzrtl *dst_point = (LivoxPointXyzrtl *)point_buf;
            FillPointsToCustomMsg(
                livox_msg,
                dst_point,
                single_point_num,
                packet_offset_time,
                point_interval,
                echo_num);

            if (!is_zero_packet)
            {
                QueuePopUpdate(queue);
            }
            else
            {
                is_zero_packet = 0;
            }

            livox_msg.point_num += single_point_num;
            last_timestamp = timestamp;
            ++published_packet;
        }

        ros::Publisher *p_publisher = Lddc::GetCurrentPublisher(handle);
        if (kOutputToRos == config_.output_type)
        {
            p_publisher->publish(livox_msg);
        }
        else
        {
            if (bag_ && config_.lidar_bag)
            {
                bag_->write(
                    p_publisher->getTopic(),
                    ros::Time::now(),
                    livox_msg);
            }
        }

        if (!lidar->data_is_published)
        {
            lidar->data_is_published = true;
        }
        return published_packet;
    }

    uint32_t Lddc::PublishImuData(LidarDataQueue *queue, uint32_t packet_num,
                                  uint8_t handle)
    {
        uint64_t timestamp = 0;
        uint32_t published_packet = 0;

        uint8_t data_source = lds_->lidars_[handle].data_src;
        StoragePacket storage_packet;
        QueuePrePop(queue, &storage_packet);
        LivoxEthPacket *raw_packet =
            reinterpret_cast<LivoxEthPacket *>(storage_packet.raw_data);
        timestamp = GetStoragePacketTimestamp(&storage_packet, data_source);
        if (timestamp >= 0)
        {
            imu_data_.header.stamp = ros::Time::now(); // to ros time stamp
        }

        uint8_t point_buf[2048];
        LivoxImuDataProcess(point_buf, raw_packet);

        LivoxImuPoint *imu = (LivoxImuPoint *)point_buf;
        imu_data_.angular_velocity.x = imu->gyro_x;
        imu_data_.angular_velocity.y = imu->gyro_y;
        imu_data_.angular_velocity.z = imu->gyro_z;
        imu_data_.linear_acceleration.x = imu->acc_x * kGravity_;
        imu_data_.linear_acceleration.y = imu->acc_y * kGravity_;
        imu_data_.linear_acceleration.z = imu->acc_z * kGravity_;

        QueuePopUpdate(queue);
        ++published_packet;

        ros::Publisher *p_publisher = Lddc::GetCurrentImuPublisher(handle);
        if (kOutputToRos == config_.output_type)
        {
            p_publisher->publish(imu_data_);
        }
        else
        {
            if (bag_ && config_.imu_bag)
            {
                bag_->write(
                    p_publisher->getTopic(),
                    ros::Time::now(),
                    imu_data_);
            }
        }
        return published_packet;
    }
<<<<<<< HEAD

    int Lddc::RegisterLds(Lds *lds)
    {
        if (lds_ == nullptr)
        {
            lds_ = lds;
            return 0;
        }
        else
        {
            return -1;
        }
=======
  }

  if (!lidar->data_is_published) {
    lidar->data_is_published = true;
  }
  return published_packet;
}

uint32_t Lddc::PublishImuData(LidarDataQueue *queue, uint32_t packet_num,
                              uint8_t handle) {
  uint64_t timestamp = 0;
  uint32_t published_packet = 0;

  uint8_t data_source = lds_->lidars_[handle].data_src;
  StoragePacket storage_packet;
  QueuePrePop(queue, &storage_packet);
  LivoxEthPacket *raw_packet =
      reinterpret_cast<LivoxEthPacket *>(storage_packet.raw_data);
  timestamp = GetStoragePacketTimestamp(&storage_packet, data_source);
  imu_data_.header.stamp = ros::Time::now();  // to ros time stamp

  uint8_t point_buf[2048];
  LivoxImuDataProcess(point_buf, raw_packet);

  LivoxImuPoint *imu = (LivoxImuPoint *)point_buf;
  imu_data_.angular_velocity.x = imu->gyro_x;
  imu_data_.angular_velocity.y = imu->gyro_y;
  imu_data_.angular_velocity.z = imu->gyro_z;
  imu_data_.linear_acceleration.x = imu->acc_x * kGravity_;
  imu_data_.linear_acceleration.y = imu->acc_y * kGravity_;
  imu_data_.linear_acceleration.z = imu->acc_z * kGravity_;


  QueuePopUpdate(queue);
  ++published_packet;

  ros::Publisher *p_publisher = Lddc::GetCurrentImuPublisher(handle);
  if (kOutputToRos == output_type_) {
    p_publisher->publish(imu_data_);
  } else {
    if (bag_ && enable_imu_bag_) {
      bag_->write(
        p_publisher->getTopic(),
        ros::Time::now(),
        imu_data_);
>>>>>>> e7da3adc
    }

    void Lddc::PollingLidarPointCloudData(uint8_t handle, LidarDevice *lidar)
    {
        LidarDataQueue *p_queue = &lidar->data;
        if (p_queue->storage_packet == nullptr)
        {
            ROS_ERROR("Lidar storage package is null");
            return;
        }

        while (!QueueIsEmpty(p_queue))
        {
            uint32_t used_size = QueueUsedSize(p_queue);
            uint32_t onetime_publish_packets = lidar->onetime_publish_packets;
            if (used_size < onetime_publish_packets)
            {
                break;
            }

            switch (static_cast<TransferType>(config_.format))
            {
                case TransferType::kPointCloud2Msg:
                    PublishPointcloud2(p_queue, onetime_publish_packets, handle);
                    break;
                case TransferType::kLivoxCustomMsg:
                    PublishCustomPointcloud(p_queue, onetime_publish_packets, handle);
                    break;
                case TransferType::kPclPxyziMsg:
                    PublishPointcloudData(p_queue, onetime_publish_packets, handle);
                    break;
                default:
                    break;
            }
        }
    }

    void Lddc::PollingLidarImuData(uint8_t handle, LidarDevice *lidar)
    {
        LidarDataQueue *p_queue = &lidar->imu_data;
        if (p_queue->storage_packet == nullptr)
        {
            return;
        }

        while (!QueueIsEmpty(p_queue))
        {
            PublishImuData(p_queue, 1, handle);
        }
    }

    void Lddc::DistributeLidarData(void)
    {
        if (lds_ == nullptr)
        {
            ROS_ERROR("LDS is null");
            return;
        }
        lds_->semaphore_.Wait();
        for (uint32_t i = 0; i < lds_->lidar_count_; i++)
        {
            uint32_t lidar_id = i;
            LidarDevice *lidar = &lds_->lidars_[lidar_id];
            LidarDataQueue *p_queue = &lidar->data;
            if ((kConnectStateSampling != lidar->connect_state) ||
                (p_queue == nullptr))
            {
                continue;
            }
            PollingLidarPointCloudData(lidar_id, lidar);
            PollingLidarImuData(lidar_id, lidar);
        }

        if (lds_->IsRequestExit())
        {
            PrepareExit();
        }
    }

    ros::Publisher *Lddc::GetCurrentPublisher(uint8_t handle)
    {
        ros::Publisher **pub = nullptr;
        uint32_t queue_size = kMinEthPacketQueueSize;

        if (config_.multi_topic)
        {
            pub = &private_pub_[handle];
            queue_size = queue_size * 2; // queue size is 64 for only one lidar
        }
        else
        {
            pub = &global_pub_;
            queue_size = queue_size * 8; // shared queue size is 256, for all lidars
        }

        if (*pub == nullptr)
        {
            char name_str[48];
            memset(name_str, 0, sizeof(name_str));
            if (config_.multi_topic)
            {
                snprintf(name_str, sizeof(name_str), "livox/lidar_%s",
                         lds_->lidars_[handle].info.broadcast_code);
                ROS_INFO("Support multi topics.");
            }
            else
            {
                ROS_INFO("Support only one topic.");
                snprintf(name_str, sizeof(name_str), "livox/lidar");
            }

            *pub = new ros::Publisher;
            switch (static_cast<TransferType>(config_.format))
            {
                case TransferType::kPointCloud2Msg:
                {
                    **pub =
                        cur_node_->advertise<sensor_msgs::PointCloud2>(name_str, queue_size);
                    ROS_INFO(
                        "%s publish use PointCloud2 format, set ROS publisher queue size %d",
                        name_str, queue_size);
                    break;
                }
                case TransferType::kLivoxCustomMsg:
                {
                    **pub = cur_node_->advertise<livox_ros_driver::CustomMsg>(name_str,
                                                                            queue_size);
                    ROS_INFO(
                        "%s publish use livox custom format, set ROS publisher queue size %d",
                        name_str, queue_size);
                    break;
                }
                case TransferType::kPclPxyziMsg:
                {
                    **pub = cur_node_->advertise<PointCloud>(name_str, queue_size);
                    ROS_INFO(
                        "%s publish use pcl PointXYZI format, set ROS publisher queue "
                        "size %d",
                        name_str, queue_size);
                    break;
                }
                default:
                    std::runtime_error("Invalid transfer format for Livox Lidar");
                    break;
            }
        }

        return *pub;
    }

    ros::Publisher *Lddc::GetCurrentImuPublisher(uint8_t handle)
    {
        ros::Publisher **pub = nullptr;
        uint32_t queue_size = kMinEthPacketQueueSize;

        if (config_.multi_topic)
        {
            pub = &private_imu_pub_[handle];
            queue_size = queue_size * 2; // queue size is 64 for only one lidar
        }
        else
        {
            pub = &global_imu_pub_;
            queue_size = queue_size * 8; // shared queue size is 256, for all lidars
        }

        if (*pub == nullptr)
        {
            char name_str[48];
            memset(name_str, 0, sizeof(name_str));
            if (config_.multi_topic)
            {
                ROS_INFO("Support multi topics.");
                snprintf(name_str, sizeof(name_str), "livox/imu_%s",
                         lds_->lidars_[handle].info.broadcast_code);
            }
            else
            {
                ROS_INFO("Support only one topic.");
                snprintf(name_str, sizeof(name_str), "livox/imu");
            }

            *pub = new ros::Publisher;
            **pub = cur_node_->advertise<sensor_msgs::Imu>(name_str, queue_size);
            ROS_INFO("%s publish imu data, set ROS publisher queue size %d", name_str,
                     queue_size);
        }

        return *pub;
    }

    void Lddc::CreateBagFile(const std::string &file_name)
    {
        if (!bag_)
        {
            bag_ = new rosbag::Bag;
            bag_->open(file_name, rosbag::bagmode::Write);
            ROS_INFO("Create bag file :%s!", file_name.c_str());
        }
    }

    void Lddc::PrepareExit(void)
    {
        if (bag_)
        {
            ROS_INFO("Waiting to save the bag file!");
            bag_->close();
            ROS_INFO("Save the bag file successfully!");
            bag_ = nullptr;
        }
        if (lds_)
        {
            lds_->PrepareExit();
            lds_ = nullptr;
        }
    }

} // namespace livox_ros
<|MERGE_RESOLUTION|>--- conflicted
+++ resolved
@@ -1,1281 +1,883 @@
-//
-// The MIT License (MIT)
-//
-// Copyright (c) 2019 Livox. All rights reserved.
-//
-// Permission is hereby granted, free of charge, to any person obtaining a copy
-// of this software and associated documentation files (the "Software"), to deal
-// in the Software without restriction, including without limitation the rights
-// to use, copy, modify, merge, publish, distribute, sublicense, and/or sell
-// copies of the Software, and to permit persons to whom the Software is
-// furnished to do so, subject to the following conditions:
-//
-// The above copyright notice and this permission notice shall be included in
-// all copies or substantial portions of the Software.
-//
-// THE SOFTWARE IS PROVIDED "AS IS", WITHOUT WARRANTY OF ANY KIND, EXPRESS OR
-// IMPLIED, INCLUDING BUT NOT LIMITED TO THE WARRANTIES OF MERCHANTABILITY,
-// FITNESS FOR A PARTICULAR PURPOSE AND NONINFRINGEMENT. IN NO EVENT SHALL THE
-// AUTHORS OR COPYRIGHT HOLDERS BE LIABLE FOR ANY CLAIM, DAMAGES OR OTHER
-// LIABILITY, WHETHER IN AN ACTION OF CONTRACT, TORT OR OTHERWISE, ARISING FROM,
-// OUT OF OR IN CONNECTION WITH THE SOFTWARE OR THE USE OR OTHER DEALINGS IN THE
-// SOFTWARE.
-//
-
-#include "lddc.h"
-
-#include <inttypes.h>
-#include <math.h>
-#include <stdint.h>
-
-#include <pcl_ros/point_cloud.h>
-#include <ros/ros.h>
-#include <rosbag/bag.h>
-#include <sensor_msgs/PointCloud2.h>
-
-#include <livox_ros_driver/CustomMsg.h>
-#include <livox_ros_driver/CustomPoint.h>
-#include "lds_lidar.h"
-#include "lds_lvx.h"
-
-namespace livox_ros
-{
-
-<<<<<<< HEAD
-    /** Lidar Data Distribute Control--------------------------------------------*/
-    Lddc::Lddc(const Lddc_config &lddc_config) :
-        config_(lddc_config)
-    {
-        publish_period_ns_ = kNsPerSecond / config_.frequency;
-        lds_ = nullptr;
-        memset(private_pub_, 0, sizeof(private_pub_));
-        memset(private_imu_pub_, 0, sizeof(private_imu_pub_));
-        global_pub_ = nullptr;
-        global_imu_pub_ = nullptr;
-        cur_node_ = nullptr;
-        private_node_ = nullptr;
-        bag_ = nullptr;
-
-        // Initialise IMU message with constant values
-        imu_data_.header.frame_id.assign(config_.imu_frame_id);
-    };
-
-    Lddc::~Lddc()
-    {
-        if (global_pub_)
-        {
-            delete global_pub_;
-        }
-
-        if (global_imu_pub_)
-        {
-            delete global_imu_pub_;
-        }
-
-        if (lds_)
-        {
-            lds_->PrepareExit();
-        }
-
-        for (uint32_t i = 0; i < kMaxSourceLidar; i++)
-        {
-            if (private_pub_[i])
-            {
-                delete private_pub_[i];
-            }
-        }
-
-        for (uint32_t i = 0; i < kMaxSourceLidar; i++)
-        {
-            if (private_imu_pub_[i])
-            {
-                delete private_imu_pub_[i];
-            }
-        }
-    }
-
-    void Lddc::SetRosNodeHandlers(ros::NodeHandle *node, ros::NodeHandle *private_node)
-    {
-        cur_node_ = node;
-        private_node_ = private_node;
-    }
-
-    void Lddc::SetImuCovariances()
-    {
-        // Fill in covariance matrices
-        private_node_->param("angular_velocity_cov", angular_velocity_cov_, kDefaultAngularVelocityCov_);
-        private_node_->param("linear_acceleration_cov", linear_acceleration_cov_, kDefaultLinearAccelerationCov_);
-
-        // Given that the IMU doesn't produce an orientation estimate,
-        // the element 0 of the associated covariance matrix is -1
-        imu_data_.orientation_covariance[0] = -1;
-
-        std::copy(angular_velocity_cov_.begin(), angular_velocity_cov_.end(),
-                  imu_data_.angular_velocity_covariance.begin());
-
-        std::copy(linear_acceleration_cov_.begin(), linear_acceleration_cov_.end(),
-                  imu_data_.linear_acceleration_covariance.begin());
-=======
-  for (uint32_t i = 0; i < kMaxSourceLidar; i++) {
-    if (private_imu_pub_[i]) {
-      delete private_imu_pub_[i];
-    }
-  }
-}
-
-void Lddc::SetRosNodeHandlers(ros::NodeHandle *node, ros::NodeHandle *private_node) {
-  cur_node_ = node;
-  private_node_ = private_node;
-}
-
-void Lddc::SetImuCovariances() {
-  // Fill in covariance matrices
-  private_node_->param("angular_velocity_cov", angular_velocity_cov_, kDefaultAngularVelocityCov_);
-  private_node_->param("linear_acceleration_cov", linear_acceleration_cov_, kDefaultLinearAccelerationCov_);
-
-  // Given that the IMU doesn't produce an orientation estimate,
-  // the element 0 of the associated covariance matrix is -1
-  imu_data_.orientation_covariance[0] = -1;
-
-  std::copy(angular_velocity_cov_.begin(), angular_velocity_cov_.end(),
-            imu_data_.angular_velocity_covariance.begin());
-
-  std::copy(linear_acceleration_cov_.begin(), linear_acceleration_cov_.end(),
-            imu_data_.linear_acceleration_covariance.begin());
-}
-
-int32_t Lddc::GetPublishStartTime(LidarDevice *lidar, LidarDataQueue *queue,
-                                  uint64_t *start_time,
-                                  StoragePacket *storage_packet) {
-  QueuePrePop(queue, storage_packet);
-  uint64_t timestamp =
-      GetStoragePacketTimestamp(storage_packet, lidar->data_src);
-  uint32_t remaining_time = timestamp % publish_period_ns_;
-  uint32_t diff_time = publish_period_ns_ - remaining_time;
-  /** Get start time, down to the period boundary */
-  if (diff_time > (publish_period_ns_ / 4)) {
-    // ROS_INFO("0 : %u", diff_time);
-    *start_time = timestamp - remaining_time;
-    return 0;
-  } else if (diff_time <= lidar->packet_interval_max) {
-    *start_time = timestamp;
-    return 0;
-  } else {
-    /** Skip some packets up to the period boundary*/
-    // ROS_INFO("2 : %u", diff_time);
-    do {
-      if (QueueIsEmpty(queue)) {
-        break;
-      }
-      QueuePopUpdate(queue); /* skip packet */
-      QueuePrePop(queue, storage_packet);
-      uint32_t last_remaning_time = remaining_time;
-      timestamp = GetStoragePacketTimestamp(storage_packet, lidar->data_src);
-      remaining_time = timestamp % publish_period_ns_;
-      /** Flip to another period */
-      if (last_remaning_time > remaining_time) {
-        // ROS_INFO("Flip to another period, exit");
-        break;
-      }
-      diff_time = publish_period_ns_ - remaining_time;
-    } while (diff_time > lidar->packet_interval);
-
-    /* the remaning packets in queue maybe not enough after skip */
-    return -1;
-  }
-}
-
-void Lddc::InitPointcloud2MsgHeader(sensor_msgs::PointCloud2& cloud) {
-  cloud.header.frame_id.assign(lidar_frame_id_);
-  cloud.header.stamp = ros::Time::now();
-  cloud.height = 1;
-  cloud.width = 0;
-  cloud.fields.resize(6);
-  cloud.fields[0].offset = 0;
-  cloud.fields[0].name = "x";
-  cloud.fields[0].count = 1;
-  cloud.fields[0].datatype = sensor_msgs::PointField::FLOAT32;
-  cloud.fields[1].offset = 4;
-  cloud.fields[1].name = "y";
-  cloud.fields[1].count = 1;
-  cloud.fields[1].datatype = sensor_msgs::PointField::FLOAT32;
-  cloud.fields[2].offset = 8;
-  cloud.fields[2].name = "z";
-  cloud.fields[2].count = 1;
-  cloud.fields[2].datatype = sensor_msgs::PointField::FLOAT32;
-  cloud.fields[3].offset = 12;
-  cloud.fields[3].name = "intensity";
-  cloud.fields[3].count = 1;
-  cloud.fields[3].datatype = sensor_msgs::PointField::FLOAT32;
-  cloud.fields[4].offset = 16;
-  cloud.fields[4].name = "tag";
-  cloud.fields[4].count = 1;
-  cloud.fields[4].datatype = sensor_msgs::PointField::UINT8;
-  cloud.fields[5].offset = 17;
-  cloud.fields[5].name = "line";
-  cloud.fields[5].count = 1;
-  cloud.fields[5].datatype = sensor_msgs::PointField::UINT8;
-  cloud.point_step = sizeof(LivoxPointXyzrtl);
-}
-
-uint32_t Lddc::PublishPointcloud2(LidarDataQueue *queue, uint32_t packet_num,
-                                  uint8_t handle) {
-  uint64_t timestamp = 0;
-  uint64_t last_timestamp = 0;
-  uint32_t published_packet = 0;
-
-  StoragePacket storage_packet;
-  LidarDevice *lidar = &lds_->lidars_[handle];
-  if (GetPublishStartTime(lidar, queue, &last_timestamp, &storage_packet)) {
-    /* the remaning packets in queue maybe not enough after skip */
-    return 0;
-  }
-
-  sensor_msgs::PointCloud2 cloud;
-  InitPointcloud2MsgHeader(cloud);
-  cloud.data.resize(packet_num * kMaxPointPerEthPacket *
-                    sizeof(LivoxPointXyzrtl));
-  cloud.point_step = sizeof(LivoxPointXyzrtl);
-
-  uint8_t *point_base = cloud.data.data();
-  uint8_t data_source = lidar->data_src;
-  uint32_t line_num = GetLaserLineNumber(lidar->info.type);
-  uint32_t echo_num = GetEchoNumPerPoint(lidar->raw_data_type);
-  uint32_t is_zero_packet = 0;
-  while ((published_packet < packet_num) && !QueueIsEmpty(queue)) {
-    QueuePrePop(queue, &storage_packet);
-    LivoxEthPacket *raw_packet =
-        reinterpret_cast<LivoxEthPacket *>(storage_packet.raw_data);
-    timestamp = GetStoragePacketTimestamp(&storage_packet, data_source);
-    int64_t packet_gap = timestamp - last_timestamp;
-    if ((packet_gap > lidar->packet_interval_max) &&
-        lidar->data_is_published) {
-      // ROS_INFO("Lidar[%d] packet time interval is %ldns", handle,
-      //     packet_gap);
-      if (kSourceLvxFile != data_source) {
-        timestamp = last_timestamp + lidar->packet_interval;
-        ZeroPointDataOfStoragePacket(&storage_packet);
-        is_zero_packet = 1;
-      }
-    }
-    uint32_t single_point_num = storage_packet.point_num * echo_num;
-
-    if (kSourceLvxFile != data_source) {
-      PointConvertHandler pf_point_convert =
-          GetConvertHandler(lidar->raw_data_type);
-      if (pf_point_convert) {
-        point_base = pf_point_convert(point_base, raw_packet,
-            lidar->extrinsic_parameter, line_num);
-      } else {
-        /** Skip the packet */
-        ROS_INFO("Lidar[%d] unkown packet type[%d]", handle,
-                 raw_packet->data_type);
-        break;
-      }
-    } else {
-      point_base = LivoxPointToPxyzrtl(point_base, raw_packet,
-          lidar->extrinsic_parameter, line_num);
-    }
-
-    if (!is_zero_packet) {
-      QueuePopUpdate(queue);
-    } else {
-      is_zero_packet = 0;
-    }
-    cloud.width += single_point_num;
-    ++published_packet;
-    last_timestamp = timestamp;
-  }
-  cloud.row_step     = cloud.width * cloud.point_step;
-  cloud.is_bigendian = false;
-  cloud.is_dense     = true;
-  cloud.data.resize(cloud.row_step); /** Adjust to the real size */
-
-
-  ros::Publisher *p_publisher = Lddc::GetCurrentPublisher(handle);
-  if (kOutputToRos == output_type_) {
-    // UFR change- define ptr to pointcloud msg
-    const sensor_msgs::PointCloud2Ptr msg_cloudPtr = boost::make_shared<sensor_msgs::PointCloud2>(cloud);
-    p_publisher->publish(msg_cloudPtr); // UFR change
-  } else {
-    if (bag_ && enable_lidar_bag_) {
-      bag_->write(p_publisher->getTopic(), ros::Time::now(),
-          cloud);
-    }
-  }
-  if (!lidar->data_is_published) {
-    lidar->data_is_published = true;
-  }
-  return published_packet;
-}
-
-void Lddc::FillPointsToPclMsg(boost::shared_ptr<PointCloud>& pcl_msg, \
-    LivoxPointXyzrtl* src_point, uint32_t num) {
-  LivoxPointXyzrtl* point_xyzrtl = (LivoxPointXyzrtl*)src_point;
-  for (uint32_t i = 0; i < num; i++) {
-    pcl::PointXYZI point;
-    point.x = point_xyzrtl->x;
-    point.y = point_xyzrtl->y;
-    point.z = point_xyzrtl->z;
-    point.intensity = point_xyzrtl->reflectivity;
-    ++point_xyzrtl;
-    pcl_msg->points.push_back(point);
-  }
-}
-
-/* for pcl::pxyzi */
-uint32_t Lddc::PublishPointcloudData(LidarDataQueue *queue, uint32_t packet_num,
-                                     uint8_t handle) {
-  uint64_t timestamp = 0;
-  uint64_t last_timestamp = 0;
-  uint32_t published_packet = 0;
-
-  StoragePacket storage_packet;
-  LidarDevice *lidar = &lds_->lidars_[handle];
-  if (GetPublishStartTime(lidar, queue, &last_timestamp, &storage_packet)) {
-    /* the remaning packets in queue maybe not enough after skip */
-    return 0;
-  }
-
-  boost::shared_ptr<PointCloud> cloud(new PointCloud);
-  cloud->header.frame_id.assign(lidar_frame_id_);
-  // Converting ROS time (ns) to PCL time (us) -- Check pcl_conversions API for reference
-  cloud->header.stamp = ros::Time::now().toNSec() / 1000ull;
-  cloud->height = 1;
-  cloud->width = 0;
-
-  uint8_t point_buf[2048];
-  uint32_t is_zero_packet = 0;
-  uint8_t data_source = lidar->data_src;
-  uint32_t line_num = GetLaserLineNumber(lidar->info.type);
-  uint32_t echo_num = GetEchoNumPerPoint(lidar->raw_data_type);
-  while ((published_packet < packet_num) && !QueueIsEmpty(queue)) {
-    QueuePrePop(queue, &storage_packet);
-    LivoxEthPacket *raw_packet =
-        reinterpret_cast<LivoxEthPacket *>(storage_packet.raw_data);
-    timestamp = GetStoragePacketTimestamp(&storage_packet, data_source);
-    int64_t packet_gap = timestamp - last_timestamp;
-    if ((packet_gap > lidar->packet_interval_max) &&
-        lidar->data_is_published) {
-      //ROS_INFO("Lidar[%d] packet time interval is %ldns", handle, packet_gap);
-      if (kSourceLvxFile != data_source) {
-        timestamp = last_timestamp + lidar->packet_interval;
-        ZeroPointDataOfStoragePacket(&storage_packet);
-        is_zero_packet = 1;
-      }
-    }
-    uint32_t single_point_num = storage_packet.point_num * echo_num;
-
-    if (kSourceLvxFile != data_source) {
-      PointConvertHandler pf_point_convert =
-          GetConvertHandler(lidar->raw_data_type);
-      if (pf_point_convert) {
-        pf_point_convert(point_buf, raw_packet, lidar->extrinsic_parameter, \
-            line_num);
-      } else {
-        /* Skip the packet */
-        ROS_INFO("Lidar[%d] unkown packet type[%d]", handle,
-                 raw_packet->data_type);
-        break;
-      }
-    } else {
-      LivoxPointToPxyzrtl(point_buf, raw_packet, lidar->extrinsic_parameter, \
-          line_num);
->>>>>>> e7da3adc
-    }
-
-    int32_t Lddc::GetPublishStartTime(LidarDevice *lidar, LidarDataQueue *queue,
-                                      uint64_t *start_time,
-                                      StoragePacket *storage_packet)
-    {
-        QueuePrePop(queue, storage_packet);
-        uint64_t timestamp =
-            GetStoragePacketTimestamp(storage_packet, lidar->data_src);
-        uint32_t remaining_time = timestamp % publish_period_ns_;
-        uint32_t diff_time = publish_period_ns_ - remaining_time;
-        /** Get start time, down to the period boundary */
-        if (diff_time > (publish_period_ns_ / 4))
-        {
-            // ROS_INFO("0 : %u", diff_time);
-            *start_time = timestamp - remaining_time;
-            return 0;
-        }
-        else if (diff_time <= lidar->packet_interval_max)
-        {
-            *start_time = timestamp;
-            return 0;
-        }
-        else
-        {
-            /** Skip some packets up to the period boundary*/
-            // ROS_INFO("2 : %u", diff_time);
-            do
-            {
-                if (QueueIsEmpty(queue))
-                {
-                    break;
-                }
-                QueuePopUpdate(queue); /* skip packet */
-                QueuePrePop(queue, storage_packet);
-                uint32_t last_remaning_time = remaining_time;
-                timestamp = GetStoragePacketTimestamp(storage_packet, lidar->data_src);
-                remaining_time = timestamp % publish_period_ns_;
-                /** Flip to another period */
-                if (last_remaning_time > remaining_time)
-                {
-                    // ROS_INFO("Flip to another period, exit");
-                    break;
-                }
-                diff_time = publish_period_ns_ - remaining_time;
-            } while (diff_time > lidar->packet_interval);
-
-            /* the remaning packets in queue maybe not enough after skip */
-            return -1;
-        }
-    }
-
-    void Lddc::InitPointcloud2MsgHeader(sensor_msgs::PointCloud2 &cloud)
-    {
-        cloud.header.frame_id.assign(config_.lidar_frame_id);
-        cloud.height = 1;
-        cloud.width = 0;
-        cloud.fields.resize(6);
-        cloud.fields[0].offset = 0;
-        cloud.fields[0].name = "x";
-        cloud.fields[0].count = 1;
-        cloud.fields[0].datatype = sensor_msgs::PointField::FLOAT32;
-        cloud.fields[1].offset = 4;
-        cloud.fields[1].name = "y";
-        cloud.fields[1].count = 1;
-        cloud.fields[1].datatype = sensor_msgs::PointField::FLOAT32;
-        cloud.fields[2].offset = 8;
-        cloud.fields[2].name = "z";
-        cloud.fields[2].count = 1;
-        cloud.fields[2].datatype = sensor_msgs::PointField::FLOAT32;
-        cloud.fields[3].offset = 12;
-        cloud.fields[3].name = "intensity";
-        cloud.fields[3].count = 1;
-        cloud.fields[3].datatype = sensor_msgs::PointField::FLOAT32;
-        cloud.fields[4].offset = 16;
-        cloud.fields[4].name = "tag";
-        cloud.fields[4].count = 1;
-        cloud.fields[4].datatype = sensor_msgs::PointField::UINT8;
-        cloud.fields[5].offset = 17;
-        cloud.fields[5].name = "line";
-        cloud.fields[5].count = 1;
-        cloud.fields[5].datatype = sensor_msgs::PointField::UINT8;
-        cloud.point_step = sizeof(LivoxPointXyzrtl);
-    }
-<<<<<<< HEAD
-
-    uint32_t Lddc::PublishPointcloud2(LidarDataQueue *queue, uint32_t packet_num,
-                                      uint8_t handle)
-    {
-        uint64_t timestamp = 0;
-        uint64_t last_timestamp = 0;
-        uint32_t published_packet = 0;
-
-        StoragePacket storage_packet;
-        LidarDevice *lidar = &lds_->lidars_[handle];
-        if (GetPublishStartTime(lidar, queue, &last_timestamp, &storage_packet))
-        {
-            /* the remaning packets in queue maybe not enough after skip */
-            return 0;
-        }
-
-        sensor_msgs::PointCloud2 cloud;
-        InitPointcloud2MsgHeader(cloud);
-        cloud.data.resize(packet_num * kMaxPointPerEthPacket *
-                          sizeof(LivoxPointXyzrtl));
-        cloud.point_step = sizeof(LivoxPointXyzrtl);
-
-        uint8_t *point_base = cloud.data.data();
-        uint8_t data_source = lidar->data_src;
-        uint32_t line_num = GetLaserLineNumber(lidar->info.type);
-        uint32_t echo_num = GetEchoNumPerPoint(lidar->raw_data_type);
-        uint32_t is_zero_packet = 0;
-        while ((published_packet < packet_num) && !QueueIsEmpty(queue))
-        {
-            QueuePrePop(queue, &storage_packet);
-            LivoxEthPacket *raw_packet =
-                reinterpret_cast<LivoxEthPacket *>(storage_packet.raw_data);
-            timestamp = GetStoragePacketTimestamp(&storage_packet, data_source);
-            int64_t packet_gap = timestamp - last_timestamp;
-            if ((packet_gap > lidar->packet_interval_max) &&
-                lidar->data_is_published)
-            {
-                // ROS_INFO("Lidar[%d] packet time interval is %ldns", handle,
-                //     packet_gap);
-                if (kSourceLvxFile != data_source)
-                {
-                    timestamp = last_timestamp + lidar->packet_interval;
-                    ZeroPointDataOfStoragePacket(&storage_packet);
-                    is_zero_packet = 1;
-                }
-            }
-            if (!published_packet)
-            {
-                cloud.header.stamp = ros::Time::now();
-            }
-            uint32_t single_point_num = storage_packet.point_num * echo_num;
-
-            if (kSourceLvxFile != data_source)
-            {
-                PointConvertHandler pf_point_convert =
-                    GetConvertHandler(lidar->raw_data_type);
-                if (pf_point_convert)
-                {
-                    point_base = pf_point_convert(point_base, raw_packet,
-                                                  lidar->extrinsic_parameter, line_num);
-                }
-                else
-                {
-                    /** Skip the packet */
-                    ROS_INFO("Lidar[%d] unkown packet type[%d]", handle,
-                             raw_packet->data_type);
-                    break;
-                }
-            }
-            else
-            {
-                point_base = LivoxPointToPxyzrtl(point_base, raw_packet,
-                                                 lidar->extrinsic_parameter, line_num);
-            }
-
-            if (!is_zero_packet)
-            {
-                QueuePopUpdate(queue);
-            }
-            else
-            {
-                is_zero_packet = 0;
-            }
-            cloud.width += single_point_num;
-            ++published_packet;
-            last_timestamp = timestamp;
-        }
-        cloud.row_step = cloud.width * cloud.point_step;
-        cloud.is_bigendian = false;
-        cloud.is_dense = true;
-        cloud.data.resize(cloud.row_step); /** Adjust to the real size */
-
-        sensor_msgs::PointCloud2Ptr msg_cloudPtr = boost::make_shared<sensor_msgs::PointCloud2>(cloud); // UFR change- define ptr to pointcloud msg
-
-        ros::Publisher *p_publisher = Lddc::GetCurrentPublisher(handle);
-        if (kOutputToRos == config_.output_type)
-        {
-            p_publisher->publish(msg_cloudPtr); // UFR change
-        }
-        else
-        {
-            if (bag_ && config_.lidar_bag)
-            {
-                bag_->write(p_publisher->getTopic(), ros::Time::now(),
-                            cloud);
-            }
-        }
-        if (!lidar->data_is_published)
-        {
-            lidar->data_is_published = true;
-        }
-        return published_packet;
-    }
-
-    void Lddc::FillPointsToPclMsg(boost::shared_ptr<PointCloud> &pcl_msg,
-                                  LivoxPointXyzrtl *src_point, uint32_t num)
-    {
-        LivoxPointXyzrtl *point_xyzrtl = (LivoxPointXyzrtl *)src_point;
-        for (uint32_t i = 0; i < num; i++)
-        {
-            pcl::PointXYZI point;
-            point.x = point_xyzrtl->x;
-            point.y = point_xyzrtl->y;
-            point.z = point_xyzrtl->z;
-            point.intensity = point_xyzrtl->reflectivity;
-            ++point_xyzrtl;
-            pcl_msg->points.push_back(point);
-        }
-    }
-
-    /* for pcl::pxyzi */
-    uint32_t Lddc::PublishPointcloudData(LidarDataQueue *queue, uint32_t packet_num,
-                                         uint8_t handle)
-    {
-        uint64_t timestamp = 0;
-        uint64_t last_timestamp = 0;
-        uint32_t published_packet = 0;
-
-        StoragePacket storage_packet;
-        LidarDevice *lidar = &lds_->lidars_[handle];
-        if (GetPublishStartTime(lidar, queue, &last_timestamp, &storage_packet))
-        {
-            /* the remaning packets in queue maybe not enough after skip */
-            return 0;
-        }
-
-        boost::shared_ptr<PointCloud> cloud(new PointCloud);
-        cloud->header.frame_id.assign(config_.lidar_frame_id);
-        cloud->height = 1;
-        cloud->width = 0;
-
-        uint8_t point_buf[2048];
-        uint32_t is_zero_packet = 0;
-        uint8_t data_source = lidar->data_src;
-        uint32_t line_num = GetLaserLineNumber(lidar->info.type);
-        uint32_t echo_num = GetEchoNumPerPoint(lidar->raw_data_type);
-        while ((published_packet < packet_num) && !QueueIsEmpty(queue))
-        {
-            QueuePrePop(queue, &storage_packet);
-            LivoxEthPacket *raw_packet =
-                reinterpret_cast<LivoxEthPacket *>(storage_packet.raw_data);
-            timestamp = GetStoragePacketTimestamp(&storage_packet, data_source);
-            int64_t packet_gap = timestamp - last_timestamp;
-            if ((packet_gap > lidar->packet_interval_max) &&
-                lidar->data_is_published)
-            {
-                // ROS_INFO("Lidar[%d] packet time interval is %ldns", handle, packet_gap);
-                if (kSourceLvxFile != data_source)
-                {
-                    timestamp = last_timestamp + lidar->packet_interval;
-                    ZeroPointDataOfStoragePacket(&storage_packet);
-                    is_zero_packet = 1;
-                }
-            }
-            if (!published_packet)
-            {
-                cloud->header.stamp = timestamp / 1000.0; // to pcl ros time stamp
-            }
-            uint32_t single_point_num = storage_packet.point_num * echo_num;
-
-            if (kSourceLvxFile != data_source)
-            {
-                PointConvertHandler pf_point_convert =
-                    GetConvertHandler(lidar->raw_data_type);
-                if (pf_point_convert)
-                {
-                    pf_point_convert(point_buf, raw_packet, lidar->extrinsic_parameter,
-                                     line_num);
-                }
-                else
-                {
-                    /* Skip the packet */
-                    ROS_INFO("Lidar[%d] unkown packet type[%d]", handle,
-                             raw_packet->data_type);
-                    break;
-                }
-            }
-            else
-            {
-                LivoxPointToPxyzrtl(point_buf, raw_packet, lidar->extrinsic_parameter,
-                                    line_num);
-            }
-            LivoxPointXyzrtl *dst_point = (LivoxPointXyzrtl *)point_buf;
-            FillPointsToPclMsg(cloud, dst_point, single_point_num);
-            if (!is_zero_packet)
-            {
-                QueuePopUpdate(queue);
-            }
-            else
-            {
-                is_zero_packet = 0;
-            }
-            cloud->width += single_point_num;
-            ++published_packet;
-            last_timestamp = timestamp;
-        }
-
-        ros::Publisher *p_publisher = Lddc::GetCurrentPublisher(handle);
-        if (kOutputToRos == config_.output_type)
-        {
-            p_publisher->publish(cloud);
-        }
-        else
-        {
-            if (bag_ && config_.lidar_bag)
-            {
-                bag_->write(p_publisher->getTopic(), ros::Time::now(),
-                            cloud);
-            }
-        }
-        if (!lidar->data_is_published)
-        {
-            lidar->data_is_published = true;
-        }
-        return published_packet;
-=======
-  }
-  if (!lidar->data_is_published) {
-    lidar->data_is_published = true;
-  }
-  return published_packet;
-}
-
-void Lddc::FillPointsToCustomMsg(livox_ros_driver::CustomMsg& livox_msg, \
-    LivoxPointXyzrtl* src_point, uint32_t num, uint32_t offset_time, \
-    uint32_t point_interval, uint32_t echo_num) {
-  LivoxPointXyzrtl* point_xyzrtl = (LivoxPointXyzrtl*)src_point;
-  for (uint32_t i = 0; i < num; i++) {
-    livox_ros_driver::CustomPoint point;
-    if (echo_num > 1) { /** dual return mode */
-      point.offset_time = offset_time + (i / echo_num) * point_interval;
-    } else {
-      point.offset_time = offset_time + i * point_interval;
-    }
-    point.x = point_xyzrtl->x;
-    point.y = point_xyzrtl->y;
-    point.z = point_xyzrtl->z;
-    point.reflectivity = point_xyzrtl->reflectivity;
-    point.tag = point_xyzrtl->tag;
-    point.line = point_xyzrtl->line;
-    ++point_xyzrtl;
-    livox_msg.points.push_back(point);
-  }
-}
-
-uint32_t Lddc::PublishCustomPointcloud(LidarDataQueue *queue,
-                                       uint32_t packet_num, uint8_t handle) {
-  static uint32_t msg_seq = 0;
-  uint64_t timestamp = 0;
-  uint64_t last_timestamp = 0;
-
-  StoragePacket storage_packet;
-  LidarDevice *lidar = &lds_->lidars_[handle];
-  if (GetPublishStartTime(lidar, queue, &last_timestamp, &storage_packet)) {
-    /* the remaning packets in queue maybe not enough after skip */
-    return 0;
-  }
-
-  livox_ros_driver::CustomMsg livox_msg;
-  livox_msg.header.frame_id.assign(lidar_frame_id_);
-  livox_msg.header.stamp = ros::Time::now();
-  livox_msg.header.seq = msg_seq;
-  ++msg_seq;
-  livox_msg.timebase = 0;
-  livox_msg.point_num = 0;
-  livox_msg.lidar_id = handle;
-
-  uint8_t point_buf[2048];
-  uint8_t data_source = lds_->lidars_[handle].data_src;
-  uint32_t line_num = GetLaserLineNumber(lidar->info.type);
-  uint32_t echo_num = GetEchoNumPerPoint(lidar->raw_data_type);
-  uint32_t point_interval = GetPointInterval(lidar->info.type);
-  uint32_t published_packet = 0;
-  uint32_t packet_offset_time = 0;  /** uint:ns */
-  uint32_t is_zero_packet = 0;
-  while (published_packet < packet_num) {
-    QueuePrePop(queue, &storage_packet);
-    LivoxEthPacket *raw_packet =
-        reinterpret_cast<LivoxEthPacket *>(storage_packet.raw_data);
-    timestamp = GetStoragePacketTimestamp(&storage_packet, data_source);
-    int64_t packet_gap = timestamp - last_timestamp;
-    if ((packet_gap > lidar->packet_interval_max) &&
-        lidar->data_is_published) {
-      // ROS_INFO("Lidar[%d] packet time interval is %ldns", handle,
-      // packet_gap);
-      if (kSourceLvxFile != data_source) {
-        timestamp = last_timestamp + lidar->packet_interval;
-        ZeroPointDataOfStoragePacket(&storage_packet);
-        is_zero_packet = 1;
-      }
-    }
-    /** first packet */
-    const bool is_first_packet = (published_packet == 0);
-    if (is_first_packet) {
-      livox_msg.timebase = timestamp;
-      packet_offset_time = 0;
-    } else {
-      packet_offset_time = (uint32_t)(timestamp - livox_msg.timebase);
->>>>>>> e7da3adc
-    }
-
-    void Lddc::FillPointsToCustomMsg(livox_ros_driver::CustomMsg &livox_msg,
-                                     LivoxPointXyzrtl *src_point, uint32_t num, uint32_t offset_time,
-                                     uint32_t point_interval, uint32_t echo_num)
-    {
-        LivoxPointXyzrtl *point_xyzrtl = (LivoxPointXyzrtl *)src_point;
-        for (uint32_t i = 0; i < num; i++)
-        {
-            livox_ros_driver::CustomPoint point;
-            if (echo_num > 1)
-            { /** dual return mode */
-                point.offset_time = offset_time + (i / echo_num) * point_interval;
-            }
-            else
-            {
-                point.offset_time = offset_time + i * point_interval;
-            }
-            point.x = point_xyzrtl->x;
-            point.y = point_xyzrtl->y;
-            point.z = point_xyzrtl->z;
-            point.reflectivity = point_xyzrtl->reflectivity;
-            point.tag = point_xyzrtl->tag;
-            point.line = point_xyzrtl->line;
-            ++point_xyzrtl;
-            livox_msg.points.push_back(point);
-        }
-    }
-
-    uint32_t Lddc::PublishCustomPointcloud(LidarDataQueue *queue,
-                                           uint32_t packet_num, uint8_t handle)
-    {
-        static uint32_t msg_seq = 0;
-        uint64_t timestamp = 0;
-        uint64_t last_timestamp = 0;
-
-        StoragePacket storage_packet;
-        LidarDevice *lidar = &lds_->lidars_[handle];
-        if (GetPublishStartTime(lidar, queue, &last_timestamp, &storage_packet))
-        {
-            /* the remaning packets in queue maybe not enough after skip */
-            return 0;
-        }
-
-        livox_ros_driver::CustomMsg livox_msg;
-        livox_msg.header.frame_id.assign(config_.lidar_frame_id);
-        livox_msg.header.seq = msg_seq;
-        ++msg_seq;
-        livox_msg.timebase = 0;
-        livox_msg.point_num = 0;
-        livox_msg.lidar_id = handle;
-
-        uint8_t point_buf[2048];
-        uint8_t data_source = lds_->lidars_[handle].data_src;
-        uint32_t line_num = GetLaserLineNumber(lidar->info.type);
-        uint32_t echo_num = GetEchoNumPerPoint(lidar->raw_data_type);
-        uint32_t point_interval = GetPointInterval(lidar->info.type);
-        uint32_t published_packet = 0;
-        uint32_t packet_offset_time = 0; /** uint:ns */
-        uint32_t is_zero_packet = 0;
-        while (published_packet < packet_num)
-        {
-            QueuePrePop(queue, &storage_packet);
-            LivoxEthPacket *raw_packet =
-                reinterpret_cast<LivoxEthPacket *>(storage_packet.raw_data);
-            timestamp = GetStoragePacketTimestamp(&storage_packet, data_source);
-            int64_t packet_gap = timestamp - last_timestamp;
-            if ((packet_gap > lidar->packet_interval_max) &&
-                lidar->data_is_published)
-            {
-                // ROS_INFO("Lidar[%d] packet time interval is %ldns", handle,
-                // packet_gap);
-                if (kSourceLvxFile != data_source)
-                {
-                    timestamp = last_timestamp + lidar->packet_interval;
-                    ZeroPointDataOfStoragePacket(&storage_packet);
-                    is_zero_packet = 1;
-                }
-            }
-            /** first packet */
-            if (!published_packet)
-            {
-                livox_msg.timebase = timestamp;
-                packet_offset_time = 0;
-                /** convert to ros time stamp */
-                livox_msg.header.stamp = ros::Time::now();
-            }
-            else
-            {
-                packet_offset_time = (uint32_t)(timestamp - livox_msg.timebase);
-            }
-            uint32_t single_point_num = storage_packet.point_num * echo_num;
-
-            if (kSourceLvxFile != data_source)
-            {
-                PointConvertHandler pf_point_convert =
-                    GetConvertHandler(lidar->raw_data_type);
-                if (pf_point_convert)
-                {
-                    pf_point_convert(
-                        point_buf,
-                        raw_packet,
-                        lidar->extrinsic_parameter,
-                        line_num);
-                }
-                else
-                {
-                    /* Skip the packet */
-                    ROS_INFO("Lidar[%d] unkown packet type[%d]", handle,
-                             lidar->raw_data_type);
-                    break;
-                }
-            }
-            else
-            {
-                LivoxPointToPxyzrtl(
-                    point_buf,
-                    raw_packet,
-                    lidar->extrinsic_parameter,
-                    line_num);
-            }
-            LivoxPointXyzrtl *dst_point = (LivoxPointXyzrtl *)point_buf;
-            FillPointsToCustomMsg(
-                livox_msg,
-                dst_point,
-                single_point_num,
-                packet_offset_time,
-                point_interval,
-                echo_num);
-
-            if (!is_zero_packet)
-            {
-                QueuePopUpdate(queue);
-            }
-            else
-            {
-                is_zero_packet = 0;
-            }
-
-            livox_msg.point_num += single_point_num;
-            last_timestamp = timestamp;
-            ++published_packet;
-        }
-
-        ros::Publisher *p_publisher = Lddc::GetCurrentPublisher(handle);
-        if (kOutputToRos == config_.output_type)
-        {
-            p_publisher->publish(livox_msg);
-        }
-        else
-        {
-            if (bag_ && config_.lidar_bag)
-            {
-                bag_->write(
-                    p_publisher->getTopic(),
-                    ros::Time::now(),
-                    livox_msg);
-            }
-        }
-
-        if (!lidar->data_is_published)
-        {
-            lidar->data_is_published = true;
-        }
-        return published_packet;
-    }
-
-    uint32_t Lddc::PublishImuData(LidarDataQueue *queue, uint32_t packet_num,
-                                  uint8_t handle)
-    {
-        uint64_t timestamp = 0;
-        uint32_t published_packet = 0;
-
-        uint8_t data_source = lds_->lidars_[handle].data_src;
-        StoragePacket storage_packet;
-        QueuePrePop(queue, &storage_packet);
-        LivoxEthPacket *raw_packet =
-            reinterpret_cast<LivoxEthPacket *>(storage_packet.raw_data);
-        timestamp = GetStoragePacketTimestamp(&storage_packet, data_source);
-        if (timestamp >= 0)
-        {
-            imu_data_.header.stamp = ros::Time::now(); // to ros time stamp
-        }
-
-        uint8_t point_buf[2048];
-        LivoxImuDataProcess(point_buf, raw_packet);
-
-        LivoxImuPoint *imu = (LivoxImuPoint *)point_buf;
-        imu_data_.angular_velocity.x = imu->gyro_x;
-        imu_data_.angular_velocity.y = imu->gyro_y;
-        imu_data_.angular_velocity.z = imu->gyro_z;
-        imu_data_.linear_acceleration.x = imu->acc_x * kGravity_;
-        imu_data_.linear_acceleration.y = imu->acc_y * kGravity_;
-        imu_data_.linear_acceleration.z = imu->acc_z * kGravity_;
-
-        QueuePopUpdate(queue);
-        ++published_packet;
-
-        ros::Publisher *p_publisher = Lddc::GetCurrentImuPublisher(handle);
-        if (kOutputToRos == config_.output_type)
-        {
-            p_publisher->publish(imu_data_);
-        }
-        else
-        {
-            if (bag_ && config_.imu_bag)
-            {
-                bag_->write(
-                    p_publisher->getTopic(),
-                    ros::Time::now(),
-                    imu_data_);
-            }
-        }
-        return published_packet;
-    }
-<<<<<<< HEAD
-
-    int Lddc::RegisterLds(Lds *lds)
-    {
-        if (lds_ == nullptr)
-        {
-            lds_ = lds;
-            return 0;
-        }
-        else
-        {
-            return -1;
-        }
-=======
-  }
-
-  if (!lidar->data_is_published) {
-    lidar->data_is_published = true;
-  }
-  return published_packet;
-}
-
-uint32_t Lddc::PublishImuData(LidarDataQueue *queue, uint32_t packet_num,
-                              uint8_t handle) {
-  uint64_t timestamp = 0;
-  uint32_t published_packet = 0;
-
-  uint8_t data_source = lds_->lidars_[handle].data_src;
-  StoragePacket storage_packet;
-  QueuePrePop(queue, &storage_packet);
-  LivoxEthPacket *raw_packet =
-      reinterpret_cast<LivoxEthPacket *>(storage_packet.raw_data);
-  timestamp = GetStoragePacketTimestamp(&storage_packet, data_source);
-  imu_data_.header.stamp = ros::Time::now();  // to ros time stamp
-
-  uint8_t point_buf[2048];
-  LivoxImuDataProcess(point_buf, raw_packet);
-
-  LivoxImuPoint *imu = (LivoxImuPoint *)point_buf;
-  imu_data_.angular_velocity.x = imu->gyro_x;
-  imu_data_.angular_velocity.y = imu->gyro_y;
-  imu_data_.angular_velocity.z = imu->gyro_z;
-  imu_data_.linear_acceleration.x = imu->acc_x * kGravity_;
-  imu_data_.linear_acceleration.y = imu->acc_y * kGravity_;
-  imu_data_.linear_acceleration.z = imu->acc_z * kGravity_;
-
-
-  QueuePopUpdate(queue);
-  ++published_packet;
-
-  ros::Publisher *p_publisher = Lddc::GetCurrentImuPublisher(handle);
-  if (kOutputToRos == output_type_) {
-    p_publisher->publish(imu_data_);
-  } else {
-    if (bag_ && enable_imu_bag_) {
-      bag_->write(
-        p_publisher->getTopic(),
-        ros::Time::now(),
-        imu_data_);
->>>>>>> e7da3adc
-    }
-
-    void Lddc::PollingLidarPointCloudData(uint8_t handle, LidarDevice *lidar)
-    {
-        LidarDataQueue *p_queue = &lidar->data;
-        if (p_queue->storage_packet == nullptr)
-        {
-            ROS_ERROR("Lidar storage package is null");
-            return;
-        }
-
-        while (!QueueIsEmpty(p_queue))
-        {
-            uint32_t used_size = QueueUsedSize(p_queue);
-            uint32_t onetime_publish_packets = lidar->onetime_publish_packets;
-            if (used_size < onetime_publish_packets)
-            {
-                break;
-            }
-
-            switch (static_cast<TransferType>(config_.format))
-            {
-                case TransferType::kPointCloud2Msg:
-                    PublishPointcloud2(p_queue, onetime_publish_packets, handle);
-                    break;
-                case TransferType::kLivoxCustomMsg:
-                    PublishCustomPointcloud(p_queue, onetime_publish_packets, handle);
-                    break;
-                case TransferType::kPclPxyziMsg:
-                    PublishPointcloudData(p_queue, onetime_publish_packets, handle);
-                    break;
-                default:
-                    break;
-            }
-        }
-    }
-
-    void Lddc::PollingLidarImuData(uint8_t handle, LidarDevice *lidar)
-    {
-        LidarDataQueue *p_queue = &lidar->imu_data;
-        if (p_queue->storage_packet == nullptr)
-        {
-            return;
-        }
-
-        while (!QueueIsEmpty(p_queue))
-        {
-            PublishImuData(p_queue, 1, handle);
-        }
-    }
-
-    void Lddc::DistributeLidarData(void)
-    {
-        if (lds_ == nullptr)
-        {
-            ROS_ERROR("LDS is null");
-            return;
-        }
-        lds_->semaphore_.Wait();
-        for (uint32_t i = 0; i < lds_->lidar_count_; i++)
-        {
-            uint32_t lidar_id = i;
-            LidarDevice *lidar = &lds_->lidars_[lidar_id];
-            LidarDataQueue *p_queue = &lidar->data;
-            if ((kConnectStateSampling != lidar->connect_state) ||
-                (p_queue == nullptr))
-            {
-                continue;
-            }
-            PollingLidarPointCloudData(lidar_id, lidar);
-            PollingLidarImuData(lidar_id, lidar);
-        }
-
-        if (lds_->IsRequestExit())
-        {
-            PrepareExit();
-        }
-    }
-
-    ros::Publisher *Lddc::GetCurrentPublisher(uint8_t handle)
-    {
-        ros::Publisher **pub = nullptr;
-        uint32_t queue_size = kMinEthPacketQueueSize;
-
-        if (config_.multi_topic)
-        {
-            pub = &private_pub_[handle];
-            queue_size = queue_size * 2; // queue size is 64 for only one lidar
-        }
-        else
-        {
-            pub = &global_pub_;
-            queue_size = queue_size * 8; // shared queue size is 256, for all lidars
-        }
-
-        if (*pub == nullptr)
-        {
-            char name_str[48];
-            memset(name_str, 0, sizeof(name_str));
-            if (config_.multi_topic)
-            {
-                snprintf(name_str, sizeof(name_str), "livox/lidar_%s",
-                         lds_->lidars_[handle].info.broadcast_code);
-                ROS_INFO("Support multi topics.");
-            }
-            else
-            {
-                ROS_INFO("Support only one topic.");
-                snprintf(name_str, sizeof(name_str), "livox/lidar");
-            }
-
-            *pub = new ros::Publisher;
-            switch (static_cast<TransferType>(config_.format))
-            {
-                case TransferType::kPointCloud2Msg:
-                {
-                    **pub =
-                        cur_node_->advertise<sensor_msgs::PointCloud2>(name_str, queue_size);
-                    ROS_INFO(
-                        "%s publish use PointCloud2 format, set ROS publisher queue size %d",
-                        name_str, queue_size);
-                    break;
-                }
-                case TransferType::kLivoxCustomMsg:
-                {
-                    **pub = cur_node_->advertise<livox_ros_driver::CustomMsg>(name_str,
-                                                                            queue_size);
-                    ROS_INFO(
-                        "%s publish use livox custom format, set ROS publisher queue size %d",
-                        name_str, queue_size);
-                    break;
-                }
-                case TransferType::kPclPxyziMsg:
-                {
-                    **pub = cur_node_->advertise<PointCloud>(name_str, queue_size);
-                    ROS_INFO(
-                        "%s publish use pcl PointXYZI format, set ROS publisher queue "
-                        "size %d",
-                        name_str, queue_size);
-                    break;
-                }
-                default:
-                    std::runtime_error("Invalid transfer format for Livox Lidar");
-                    break;
-            }
-        }
-
-        return *pub;
-    }
-
-    ros::Publisher *Lddc::GetCurrentImuPublisher(uint8_t handle)
-    {
-        ros::Publisher **pub = nullptr;
-        uint32_t queue_size = kMinEthPacketQueueSize;
-
-        if (config_.multi_topic)
-        {
-            pub = &private_imu_pub_[handle];
-            queue_size = queue_size * 2; // queue size is 64 for only one lidar
-        }
-        else
-        {
-            pub = &global_imu_pub_;
-            queue_size = queue_size * 8; // shared queue size is 256, for all lidars
-        }
-
-        if (*pub == nullptr)
-        {
-            char name_str[48];
-            memset(name_str, 0, sizeof(name_str));
-            if (config_.multi_topic)
-            {
-                ROS_INFO("Support multi topics.");
-                snprintf(name_str, sizeof(name_str), "livox/imu_%s",
-                         lds_->lidars_[handle].info.broadcast_code);
-            }
-            else
-            {
-                ROS_INFO("Support only one topic.");
-                snprintf(name_str, sizeof(name_str), "livox/imu");
-            }
-
-            *pub = new ros::Publisher;
-            **pub = cur_node_->advertise<sensor_msgs::Imu>(name_str, queue_size);
-            ROS_INFO("%s publish imu data, set ROS publisher queue size %d", name_str,
-                     queue_size);
-        }
-
-        return *pub;
-    }
-
-    void Lddc::CreateBagFile(const std::string &file_name)
-    {
-        if (!bag_)
-        {
-            bag_ = new rosbag::Bag;
-            bag_->open(file_name, rosbag::bagmode::Write);
-            ROS_INFO("Create bag file :%s!", file_name.c_str());
-        }
-    }
-
-    void Lddc::PrepareExit(void)
-    {
-        if (bag_)
-        {
-            ROS_INFO("Waiting to save the bag file!");
-            bag_->close();
-            ROS_INFO("Save the bag file successfully!");
-            bag_ = nullptr;
-        }
-        if (lds_)
-        {
-            lds_->PrepareExit();
-            lds_ = nullptr;
-        }
-    }
-
-} // namespace livox_ros
+//
+// The MIT License (MIT)
+//
+// Copyright (c) 2019 Livox. All rights reserved.
+//
+// Permission is hereby granted, free of charge, to any person obtaining a copy
+// of this software and associated documentation files (the "Software"), to deal
+// in the Software without restriction, including without limitation the rights
+// to use, copy, modify, merge, publish, distribute, sublicense, and/or sell
+// copies of the Software, and to permit persons to whom the Software is
+// furnished to do so, subject to the following conditions:
+//
+// The above copyright notice and this permission notice shall be included in
+// all copies or substantial portions of the Software.
+//
+// THE SOFTWARE IS PROVIDED "AS IS", WITHOUT WARRANTY OF ANY KIND, EXPRESS OR
+// IMPLIED, INCLUDING BUT NOT LIMITED TO THE WARRANTIES OF MERCHANTABILITY,
+// FITNESS FOR A PARTICULAR PURPOSE AND NONINFRINGEMENT. IN NO EVENT SHALL THE
+// AUTHORS OR COPYRIGHT HOLDERS BE LIABLE FOR ANY CLAIM, DAMAGES OR OTHER
+// LIABILITY, WHETHER IN AN ACTION OF CONTRACT, TORT OR OTHERWISE, ARISING FROM,
+// OUT OF OR IN CONNECTION WITH THE SOFTWARE OR THE USE OR OTHER DEALINGS IN THE
+// SOFTWARE.
+//
+
+#include "lddc.h"
+
+#include <inttypes.h>
+#include <math.h>
+#include <stdint.h>
+
+#include <pcl_ros/point_cloud.h>
+#include <ros/ros.h>
+#include <rosbag/bag.h>
+#include <sensor_msgs/PointCloud2.h>
+
+#include <livox_ros_driver/CustomMsg.h>
+#include <livox_ros_driver/CustomPoint.h>
+#include "lds_lidar.h"
+#include "lds_lvx.h"
+
+namespace livox_ros
+{
+
+    /** Lidar Data Distribute Control--------------------------------------------*/
+    Lddc::Lddc(const Lddc_config &lddc_config) :
+        config_(lddc_config)
+    {
+        publish_period_ns_ = kNsPerSecond / config_.frequency;
+        lds_ = nullptr;
+        memset(private_pub_, 0, sizeof(private_pub_));
+        memset(private_imu_pub_, 0, sizeof(private_imu_pub_));
+        global_pub_ = nullptr;
+        global_imu_pub_ = nullptr;
+        cur_node_ = nullptr;
+        private_node_ = nullptr;
+        bag_ = nullptr;
+
+        // Initialise IMU message with constant values
+        imu_data_.header.frame_id.assign(config_.imu_frame_id);
+    };
+
+    Lddc::~Lddc()
+    {
+        if (global_pub_)
+        {
+            delete global_pub_;
+        }
+
+        if (global_imu_pub_)
+        {
+            delete global_imu_pub_;
+        }
+
+        if (lds_)
+        {
+            lds_->PrepareExit();
+        }
+
+        for (uint32_t i = 0; i < kMaxSourceLidar; i++)
+        {
+            if (private_pub_[i])
+            {
+                delete private_pub_[i];
+            }
+        }
+
+        for (uint32_t i = 0; i < kMaxSourceLidar; i++)
+        {
+            if (private_imu_pub_[i])
+            {
+                delete private_imu_pub_[i];
+            }
+        }
+    }
+
+    void Lddc::SetRosNodeHandlers(ros::NodeHandle *node, ros::NodeHandle *private_node)
+    {
+        cur_node_ = node;
+        private_node_ = private_node;
+    }
+
+    void Lddc::SetImuCovariances()
+    {
+        // Fill in covariance matrices
+        private_node_->param("angular_velocity_cov", angular_velocity_cov_, kDefaultAngularVelocityCov_);
+        private_node_->param("linear_acceleration_cov", linear_acceleration_cov_, kDefaultLinearAccelerationCov_);
+
+        // Given that the IMU doesn't produce an orientation estimate,
+        // the element 0 of the associated covariance matrix is -1
+        imu_data_.orientation_covariance[0] = -1;
+
+        std::copy(angular_velocity_cov_.begin(), angular_velocity_cov_.end(),
+                  imu_data_.angular_velocity_covariance.begin());
+
+        std::copy(linear_acceleration_cov_.begin(), linear_acceleration_cov_.end(),
+                  imu_data_.linear_acceleration_covariance.begin());
+    }
+
+    int32_t Lddc::GetPublishStartTime(LidarDevice *lidar, LidarDataQueue *queue,
+                                      uint64_t *start_time,
+                                      StoragePacket *storage_packet)
+    {
+        QueuePrePop(queue, storage_packet);
+        uint64_t timestamp =
+            GetStoragePacketTimestamp(storage_packet, lidar->data_src);
+        uint32_t remaining_time = timestamp % publish_period_ns_;
+        uint32_t diff_time = publish_period_ns_ - remaining_time;
+        /** Get start time, down to the period boundary */
+        if (diff_time > (publish_period_ns_ / 4))
+        {
+            // ROS_INFO("0 : %u", diff_time);
+            *start_time = timestamp - remaining_time;
+            return 0;
+        }
+        else if (diff_time <= lidar->packet_interval_max)
+        {
+            *start_time = timestamp;
+            return 0;
+        }
+        else
+        {
+            /** Skip some packets up to the period boundary*/
+            // ROS_INFO("2 : %u", diff_time);
+            do
+            {
+                if (QueueIsEmpty(queue))
+                {
+                    break;
+                }
+                QueuePopUpdate(queue); /* skip packet */
+                QueuePrePop(queue, storage_packet);
+                uint32_t last_remaning_time = remaining_time;
+                timestamp = GetStoragePacketTimestamp(storage_packet, lidar->data_src);
+                remaining_time = timestamp % publish_period_ns_;
+                /** Flip to another period */
+                if (last_remaning_time > remaining_time)
+                {
+                    // ROS_INFO("Flip to another period, exit");
+                    break;
+                }
+                diff_time = publish_period_ns_ - remaining_time;
+            } while (diff_time > lidar->packet_interval);
+
+            /* the remaning packets in queue maybe not enough after skip */
+            return -1;
+        }
+    }
+
+    void Lddc::InitPointcloud2MsgHeader(sensor_msgs::PointCloud2 &cloud)
+    {
+        cloud.header.frame_id.assign(config_.lidar_frame_id);
+        cloud.header.stamp = ros::Time::now();
+        cloud.height = 1;
+        cloud.width = 0;
+        cloud.fields.resize(6);
+        cloud.fields[0].offset = 0;
+        cloud.fields[0].name = "x";
+        cloud.fields[0].count = 1;
+        cloud.fields[0].datatype = sensor_msgs::PointField::FLOAT32;
+        cloud.fields[1].offset = 4;
+        cloud.fields[1].name = "y";
+        cloud.fields[1].count = 1;
+        cloud.fields[1].datatype = sensor_msgs::PointField::FLOAT32;
+        cloud.fields[2].offset = 8;
+        cloud.fields[2].name = "z";
+        cloud.fields[2].count = 1;
+        cloud.fields[2].datatype = sensor_msgs::PointField::FLOAT32;
+        cloud.fields[3].offset = 12;
+        cloud.fields[3].name = "intensity";
+        cloud.fields[3].count = 1;
+        cloud.fields[3].datatype = sensor_msgs::PointField::FLOAT32;
+        cloud.fields[4].offset = 16;
+        cloud.fields[4].name = "tag";
+        cloud.fields[4].count = 1;
+        cloud.fields[4].datatype = sensor_msgs::PointField::UINT8;
+        cloud.fields[5].offset = 17;
+        cloud.fields[5].name = "line";
+        cloud.fields[5].count = 1;
+        cloud.fields[5].datatype = sensor_msgs::PointField::UINT8;
+        cloud.point_step = sizeof(LivoxPointXyzrtl);
+    }
+
+    uint32_t Lddc::PublishPointcloud2(LidarDataQueue *queue, uint32_t packet_num,
+                                      uint8_t handle)
+    {
+        uint64_t timestamp = 0;
+        uint64_t last_timestamp = 0;
+        uint32_t published_packet = 0;
+
+        StoragePacket storage_packet;
+        LidarDevice *lidar = &lds_->lidars_[handle];
+        if (GetPublishStartTime(lidar, queue, &last_timestamp, &storage_packet))
+        {
+            /* the remaning packets in queue maybe not enough after skip */
+            return 0;
+        }
+
+        sensor_msgs::PointCloud2 cloud;
+        InitPointcloud2MsgHeader(cloud);
+        cloud.data.resize(packet_num * kMaxPointPerEthPacket *
+                          sizeof(LivoxPointXyzrtl));
+        cloud.point_step = sizeof(LivoxPointXyzrtl);
+
+        uint8_t *point_base = cloud.data.data();
+        uint8_t data_source = lidar->data_src;
+        uint32_t line_num = GetLaserLineNumber(lidar->info.type);
+        uint32_t echo_num = GetEchoNumPerPoint(lidar->raw_data_type);
+        uint32_t is_zero_packet = 0;
+        while ((published_packet < packet_num) && !QueueIsEmpty(queue))
+        {
+            QueuePrePop(queue, &storage_packet);
+            LivoxEthPacket *raw_packet =
+                reinterpret_cast<LivoxEthPacket *>(storage_packet.raw_data);
+            timestamp = GetStoragePacketTimestamp(&storage_packet, data_source);
+            int64_t packet_gap = timestamp - last_timestamp;
+            if ((packet_gap > lidar->packet_interval_max) &&
+                lidar->data_is_published)
+            {
+                // ROS_INFO("Lidar[%d] packet time interval is %ldns", handle,
+                //     packet_gap);
+                if (kSourceLvxFile != data_source)
+                {
+                    timestamp = last_timestamp + lidar->packet_interval;
+                    ZeroPointDataOfStoragePacket(&storage_packet);
+                    is_zero_packet = 1;
+                }
+            }
+            if (!published_packet)
+            {
+                cloud.header.stamp = ros::Time::now();
+            }
+            uint32_t single_point_num = storage_packet.point_num * echo_num;
+
+            if (kSourceLvxFile != data_source)
+            {
+                PointConvertHandler pf_point_convert =
+                    GetConvertHandler(lidar->raw_data_type);
+                if (pf_point_convert)
+                {
+                    point_base = pf_point_convert(point_base, raw_packet,
+                                                  lidar->extrinsic_parameter, line_num);
+                }
+                else
+                {
+                    /** Skip the packet */
+                    ROS_INFO("Lidar[%d] unkown packet type[%d]", handle,
+                             raw_packet->data_type);
+                    break;
+                }
+            }
+            else
+            {
+                point_base = LivoxPointToPxyzrtl(point_base, raw_packet,
+                                                 lidar->extrinsic_parameter, line_num);
+            }
+
+            if (!is_zero_packet)
+            {
+                QueuePopUpdate(queue);
+            }
+            else
+            {
+                is_zero_packet = 0;
+            }
+            cloud.width += single_point_num;
+            ++published_packet;
+            last_timestamp = timestamp;
+        }
+        cloud.row_step = cloud.width * cloud.point_step;
+        cloud.is_bigendian = false;
+        cloud.is_dense = true;
+        cloud.data.resize(cloud.row_step); /** Adjust to the real size */
+
+
+        ros::Publisher *p_publisher = Lddc::GetCurrentPublisher(handle);
+        if (kOutputToRos == config_.output_type)
+        {
+            // UFR change- define ptr to pointcloud msg
+            const sensor_msgs::PointCloud2Ptr msg_cloudPtr = boost::make_shared<sensor_msgs::PointCloud2>(cloud);
+            p_publisher->publish(msg_cloudPtr); // UFR change
+        }
+        else
+        {
+            if (bag_ && config_.lidar_bag)
+            {
+                bag_->write(p_publisher->getTopic(), ros::Time::now(),
+                            cloud);
+            }
+        }
+        if (!lidar->data_is_published)
+        {
+            lidar->data_is_published = true;
+        }
+        return published_packet;
+    }
+
+    void Lddc::FillPointsToPclMsg(boost::shared_ptr<PointCloud> &pcl_msg,
+                                  LivoxPointXyzrtl *src_point, uint32_t num)
+    {
+        LivoxPointXyzrtl *point_xyzrtl = (LivoxPointXyzrtl *)src_point;
+        for (uint32_t i = 0; i < num; i++)
+        {
+            pcl::PointXYZI point;
+            point.x = point_xyzrtl->x;
+            point.y = point_xyzrtl->y;
+            point.z = point_xyzrtl->z;
+            point.intensity = point_xyzrtl->reflectivity;
+            ++point_xyzrtl;
+            pcl_msg->points.push_back(point);
+        }
+    }
+
+    /* for pcl::pxyzi */
+    uint32_t Lddc::PublishPointcloudData(LidarDataQueue *queue, uint32_t packet_num,
+                                         uint8_t handle)
+    {
+        uint64_t timestamp = 0;
+        uint64_t last_timestamp = 0;
+        uint32_t published_packet = 0;
+
+        StoragePacket storage_packet;
+        LidarDevice *lidar = &lds_->lidars_[handle];
+        if (GetPublishStartTime(lidar, queue, &last_timestamp, &storage_packet))
+        {
+            /* the remaning packets in queue maybe not enough after skip */
+            return 0;
+        }
+
+        boost::shared_ptr<PointCloud> cloud(new PointCloud);
+        cloud->header.frame_id.assign(config_.lidar_frame_id);
+        // Converting ROS time (ns) to PCL time (us) -- Check pcl_conversions API for reference
+        cloud->header.stamp = ros::Time::now().toNSec() / 1000ull;
+        cloud->height = 1;
+        cloud->width = 0;
+
+        uint8_t point_buf[2048];
+        uint32_t is_zero_packet = 0;
+        uint8_t data_source = lidar->data_src;
+        uint32_t line_num = GetLaserLineNumber(lidar->info.type);
+        uint32_t echo_num = GetEchoNumPerPoint(lidar->raw_data_type);
+        while ((published_packet < packet_num) && !QueueIsEmpty(queue))
+        {
+            QueuePrePop(queue, &storage_packet);
+            LivoxEthPacket *raw_packet =
+                reinterpret_cast<LivoxEthPacket *>(storage_packet.raw_data);
+            timestamp = GetStoragePacketTimestamp(&storage_packet, data_source);
+            int64_t packet_gap = timestamp - last_timestamp;
+            if ((packet_gap > lidar->packet_interval_max) &&
+                lidar->data_is_published)
+            {
+                // ROS_INFO("Lidar[%d] packet time interval is %ldns", handle, packet_gap);
+                if (kSourceLvxFile != data_source)
+                {
+                    timestamp = last_timestamp + lidar->packet_interval;
+                    ZeroPointDataOfStoragePacket(&storage_packet);
+                    is_zero_packet = 1;
+                }
+            }
+            if (!published_packet)
+            {
+                cloud->header.stamp = timestamp / 1000.0; // to pcl ros time stamp
+            }
+            uint32_t single_point_num = storage_packet.point_num * echo_num;
+
+            if (kSourceLvxFile != data_source)
+            {
+                PointConvertHandler pf_point_convert =
+                    GetConvertHandler(lidar->raw_data_type);
+                if (pf_point_convert)
+                {
+                    pf_point_convert(point_buf, raw_packet, lidar->extrinsic_parameter,
+                                     line_num);
+                }
+                else
+                {
+                    /* Skip the packet */
+                    ROS_INFO("Lidar[%d] unkown packet type[%d]", handle,
+                             raw_packet->data_type);
+                    break;
+                }
+            }
+            else
+            {
+                LivoxPointToPxyzrtl(point_buf, raw_packet, lidar->extrinsic_parameter,
+                                    line_num);
+            }
+            LivoxPointXyzrtl *dst_point = (LivoxPointXyzrtl *)point_buf;
+            FillPointsToPclMsg(cloud, dst_point, single_point_num);
+            if (!is_zero_packet)
+            {
+                QueuePopUpdate(queue);
+            }
+            else
+            {
+                is_zero_packet = 0;
+            }
+            cloud->width += single_point_num;
+            ++published_packet;
+            last_timestamp = timestamp;
+        }
+
+        ros::Publisher *p_publisher = Lddc::GetCurrentPublisher(handle);
+        if (kOutputToRos == config_.output_type)
+        {
+            p_publisher->publish(cloud);
+        }
+        else
+        {
+            if (bag_ && config_.lidar_bag)
+            {
+                bag_->write(p_publisher->getTopic(), ros::Time::now(),
+                            cloud);
+            }
+        }
+        if (!lidar->data_is_published)
+        {
+            lidar->data_is_published = true;
+        }
+        return published_packet;
+    }
+
+    void Lddc::FillPointsToCustomMsg(livox_ros_driver::CustomMsg &livox_msg,
+                                     LivoxPointXyzrtl *src_point, uint32_t num, uint32_t offset_time,
+                                     uint32_t point_interval, uint32_t echo_num)
+    {
+        LivoxPointXyzrtl *point_xyzrtl = (LivoxPointXyzrtl *)src_point;
+        for (uint32_t i = 0; i < num; i++)
+        {
+            livox_ros_driver::CustomPoint point;
+            if (echo_num > 1)
+            { /** dual return mode */
+                point.offset_time = offset_time + (i / echo_num) * point_interval;
+            }
+            else
+            {
+                point.offset_time = offset_time + i * point_interval;
+            }
+            point.x = point_xyzrtl->x;
+            point.y = point_xyzrtl->y;
+            point.z = point_xyzrtl->z;
+            point.reflectivity = point_xyzrtl->reflectivity;
+            point.tag = point_xyzrtl->tag;
+            point.line = point_xyzrtl->line;
+            ++point_xyzrtl;
+            livox_msg.points.push_back(point);
+        }
+    }
+
+    uint32_t Lddc::PublishCustomPointcloud(LidarDataQueue *queue,
+                                           uint32_t packet_num, uint8_t handle)
+    {
+        static uint32_t msg_seq = 0;
+        uint64_t timestamp = 0;
+        uint64_t last_timestamp = 0;
+
+        StoragePacket storage_packet;
+        LidarDevice *lidar = &lds_->lidars_[handle];
+        if (GetPublishStartTime(lidar, queue, &last_timestamp, &storage_packet))
+        {
+            /* the remaning packets in queue maybe not enough after skip */
+            return 0;
+        }
+
+        livox_ros_driver::CustomMsg livox_msg;
+        livox_msg.header.frame_id.assign(config_.lidar_frame_id);
+        livox_msg.header.stamp = ros::Time::now();
+        livox_msg.header.seq = msg_seq;
+        ++msg_seq;
+        livox_msg.timebase = 0;
+        livox_msg.point_num = 0;
+        livox_msg.lidar_id = handle;
+
+        uint8_t point_buf[2048];
+        uint8_t data_source = lds_->lidars_[handle].data_src;
+        uint32_t line_num = GetLaserLineNumber(lidar->info.type);
+        uint32_t echo_num = GetEchoNumPerPoint(lidar->raw_data_type);
+        uint32_t point_interval = GetPointInterval(lidar->info.type);
+        uint32_t published_packet = 0;
+        uint32_t packet_offset_time = 0; /** uint:ns */
+        uint32_t is_zero_packet = 0;
+        while (published_packet < packet_num)
+        {
+            QueuePrePop(queue, &storage_packet);
+            LivoxEthPacket *raw_packet =
+                reinterpret_cast<LivoxEthPacket *>(storage_packet.raw_data);
+            timestamp = GetStoragePacketTimestamp(&storage_packet, data_source);
+            int64_t packet_gap = timestamp - last_timestamp;
+            if ((packet_gap > lidar->packet_interval_max) &&
+                lidar->data_is_published)
+            {
+                // ROS_INFO("Lidar[%d] packet time interval is %ldns", handle,
+                // packet_gap);
+                if (kSourceLvxFile != data_source)
+                {
+                    timestamp = last_timestamp + lidar->packet_interval;
+                    ZeroPointDataOfStoragePacket(&storage_packet);
+                    is_zero_packet = 1;
+                }
+            }
+            /** first packet */
+            const bool is_first_packet = (published_packet == 0);
+            if (is_first_packet)
+            {
+                livox_msg.timebase = timestamp;
+                packet_offset_time = 0;
+                /** convert to ros time stamp */
+                livox_msg.header.stamp = ros::Time::now();
+            }
+            else
+            {
+                packet_offset_time = (uint32_t)(timestamp - livox_msg.timebase);
+            }
+            uint32_t single_point_num = storage_packet.point_num * echo_num;
+
+            if (kSourceLvxFile != data_source)
+            {
+                PointConvertHandler pf_point_convert =
+                    GetConvertHandler(lidar->raw_data_type);
+                if (pf_point_convert)
+                {
+                    pf_point_convert(
+                        point_buf,
+                        raw_packet,
+                        lidar->extrinsic_parameter,
+                        line_num);
+                }
+                else
+                {
+                    /* Skip the packet */
+                    ROS_INFO("Lidar[%d] unkown packet type[%d]", handle,
+                             lidar->raw_data_type);
+                    break;
+                }
+            }
+            else
+            {
+                LivoxPointToPxyzrtl(
+                    point_buf,
+                    raw_packet,
+                    lidar->extrinsic_parameter,
+                    line_num);
+            }
+            LivoxPointXyzrtl *dst_point = (LivoxPointXyzrtl *)point_buf;
+            FillPointsToCustomMsg(
+                livox_msg,
+                dst_point,
+                single_point_num,
+                packet_offset_time,
+                point_interval,
+                echo_num);
+
+            if (!is_zero_packet)
+            {
+                QueuePopUpdate(queue);
+            }
+            else
+            {
+                is_zero_packet = 0;
+            }
+
+            livox_msg.point_num += single_point_num;
+            last_timestamp = timestamp;
+            ++published_packet;
+        }
+
+        ros::Publisher *p_publisher = Lddc::GetCurrentPublisher(handle);
+        if (kOutputToRos == config_.output_type)
+        {
+            p_publisher->publish(livox_msg);
+        }
+        else
+        {
+            if (bag_ && config_.lidar_bag)
+            {
+                bag_->write(
+                    p_publisher->getTopic(),
+                    ros::Time::now(),
+                    livox_msg);
+            }
+        }
+
+        if (!lidar->data_is_published)
+        {
+            lidar->data_is_published = true;
+        }
+        return published_packet;
+    }
+
+    uint32_t Lddc::PublishImuData(LidarDataQueue *queue, uint32_t packet_num,
+                                  uint8_t handle)
+    {
+        uint64_t timestamp = 0;
+        uint32_t published_packet = 0;
+
+        uint8_t data_source = lds_->lidars_[handle].data_src;
+        StoragePacket storage_packet;
+        QueuePrePop(queue, &storage_packet);
+        LivoxEthPacket *raw_packet =
+            reinterpret_cast<LivoxEthPacket *>(storage_packet.raw_data);
+        timestamp = GetStoragePacketTimestamp(&storage_packet, data_source);
+        imu_data_.header.stamp = ros::Time::now(); // to ros time stamp
+
+        uint8_t point_buf[2048];
+        LivoxImuDataProcess(point_buf, raw_packet);
+
+        LivoxImuPoint *imu = (LivoxImuPoint *)point_buf;
+        imu_data_.angular_velocity.x = imu->gyro_x;
+        imu_data_.angular_velocity.y = imu->gyro_y;
+        imu_data_.angular_velocity.z = imu->gyro_z;
+        imu_data_.linear_acceleration.x = imu->acc_x * kGravity_;
+        imu_data_.linear_acceleration.y = imu->acc_y * kGravity_;
+        imu_data_.linear_acceleration.z = imu->acc_z * kGravity_;
+
+        QueuePopUpdate(queue);
+        ++published_packet;
+
+        ros::Publisher *p_publisher = Lddc::GetCurrentImuPublisher(handle);
+        if (kOutputToRos == config_.output_type)
+        {
+            p_publisher->publish(imu_data_);
+        }
+        else
+        {
+            if (bag_ && config_.imu_bag)
+            {
+                bag_->write(
+                    p_publisher->getTopic(),
+                    ros::Time::now(),
+                    imu_data_);
+            }
+        }
+        return published_packet;
+    }
+
+    int Lddc::RegisterLds(Lds *lds)
+    {
+        if (lds_ == nullptr)
+        {
+            lds_ = lds;
+            return 0;
+        }
+        else
+        {
+            return -1;
+        }
+    }
+
+    void Lddc::PollingLidarPointCloudData(uint8_t handle, LidarDevice *lidar)
+    {
+        LidarDataQueue *p_queue = &lidar->data;
+        if (p_queue->storage_packet == nullptr)
+        {
+            ROS_ERROR("Lidar storage package is null");
+            return;
+        }
+
+        while (!QueueIsEmpty(p_queue))
+        {
+            uint32_t used_size = QueueUsedSize(p_queue);
+            uint32_t onetime_publish_packets = lidar->onetime_publish_packets;
+            if (used_size < onetime_publish_packets)
+            {
+                break;
+            }
+
+            switch (static_cast<TransferType>(config_.format))
+            {
+                case TransferType::kPointCloud2Msg:
+                    PublishPointcloud2(p_queue, onetime_publish_packets, handle);
+                    break;
+                case TransferType::kLivoxCustomMsg:
+                    PublishCustomPointcloud(p_queue, onetime_publish_packets, handle);
+                    break;
+                case TransferType::kPclPxyziMsg:
+                    PublishPointcloudData(p_queue, onetime_publish_packets, handle);
+                    break;
+                default:
+                    break;
+            }
+        }
+    }
+
+    void Lddc::PollingLidarImuData(uint8_t handle, LidarDevice *lidar)
+    {
+        LidarDataQueue *p_queue = &lidar->imu_data;
+        if (p_queue->storage_packet == nullptr)
+        {
+            return;
+        }
+
+        while (!QueueIsEmpty(p_queue))
+        {
+            PublishImuData(p_queue, 1, handle);
+        }
+    }
+
+    void Lddc::DistributeLidarData(void)
+    {
+        if (lds_ == nullptr)
+        {
+            ROS_ERROR("LDS is null");
+            return;
+        }
+        lds_->semaphore_.Wait();
+        for (uint32_t i = 0; i < lds_->lidar_count_; i++)
+        {
+            uint32_t lidar_id = i;
+            LidarDevice *lidar = &lds_->lidars_[lidar_id];
+            LidarDataQueue *p_queue = &lidar->data;
+            if ((kConnectStateSampling != lidar->connect_state) ||
+                (p_queue == nullptr))
+            {
+                continue;
+            }
+            PollingLidarPointCloudData(lidar_id, lidar);
+            PollingLidarImuData(lidar_id, lidar);
+        }
+
+        if (lds_->IsRequestExit())
+        {
+            PrepareExit();
+        }
+    }
+
+    ros::Publisher *Lddc::GetCurrentPublisher(uint8_t handle)
+    {
+        ros::Publisher **pub = nullptr;
+        uint32_t queue_size = kMinEthPacketQueueSize;
+
+        if (config_.multi_topic)
+        {
+            pub = &private_pub_[handle];
+            queue_size = queue_size * 2; // queue size is 64 for only one lidar
+        }
+        else
+        {
+            pub = &global_pub_;
+            queue_size = queue_size * 8; // shared queue size is 256, for all lidars
+        }
+
+        if (*pub == nullptr)
+        {
+            char name_str[48];
+            memset(name_str, 0, sizeof(name_str));
+            if (config_.multi_topic)
+            {
+                snprintf(name_str, sizeof(name_str), "livox/lidar_%s",
+                         lds_->lidars_[handle].info.broadcast_code);
+                ROS_INFO("Support multi topics.");
+            }
+            else
+            {
+                ROS_INFO("Support only one topic.");
+                snprintf(name_str, sizeof(name_str), "livox/lidar");
+            }
+
+            *pub = new ros::Publisher;
+            switch (static_cast<TransferType>(config_.format))
+            {
+                case TransferType::kPointCloud2Msg:
+                {
+                    **pub =
+                        cur_node_->advertise<sensor_msgs::PointCloud2>(name_str, queue_size);
+                    ROS_INFO(
+                        "%s publish use PointCloud2 format, set ROS publisher queue size %d",
+                        name_str, queue_size);
+                    break;
+                }
+                case TransferType::kLivoxCustomMsg:
+                {
+                    **pub = cur_node_->advertise<livox_ros_driver::CustomMsg>(name_str,
+                                                                            queue_size);
+                    ROS_INFO(
+                        "%s publish use livox custom format, set ROS publisher queue size %d",
+                        name_str, queue_size);
+                    break;
+                }
+                case TransferType::kPclPxyziMsg:
+                {
+                    **pub = cur_node_->advertise<PointCloud>(name_str, queue_size);
+                    ROS_INFO(
+                        "%s publish use pcl PointXYZI format, set ROS publisher queue "
+                        "size %d",
+                        name_str, queue_size);
+                    break;
+                }
+                default:
+                    std::runtime_error("Invalid transfer format for Livox Lidar");
+                    break;
+            }
+        }
+
+        return *pub;
+    }
+
+    ros::Publisher *Lddc::GetCurrentImuPublisher(uint8_t handle)
+    {
+        ros::Publisher **pub = nullptr;
+        uint32_t queue_size = kMinEthPacketQueueSize;
+
+        if (config_.multi_topic)
+        {
+            pub = &private_imu_pub_[handle];
+            queue_size = queue_size * 2; // queue size is 64 for only one lidar
+        }
+        else
+        {
+            pub = &global_imu_pub_;
+            queue_size = queue_size * 8; // shared queue size is 256, for all lidars
+        }
+
+        if (*pub == nullptr)
+        {
+            char name_str[48];
+            memset(name_str, 0, sizeof(name_str));
+            if (config_.multi_topic)
+            {
+                ROS_INFO("Support multi topics.");
+                snprintf(name_str, sizeof(name_str), "livox/imu_%s",
+                         lds_->lidars_[handle].info.broadcast_code);
+            }
+            else
+            {
+                ROS_INFO("Support only one topic.");
+                snprintf(name_str, sizeof(name_str), "livox/imu");
+            }
+
+            *pub = new ros::Publisher;
+            **pub = cur_node_->advertise<sensor_msgs::Imu>(name_str, queue_size);
+            ROS_INFO("%s publish imu data, set ROS publisher queue size %d", name_str,
+                     queue_size);
+        }
+
+        return *pub;
+    }
+
+    void Lddc::CreateBagFile(const std::string &file_name)
+    {
+        if (!bag_)
+        {
+            bag_ = new rosbag::Bag;
+            bag_->open(file_name, rosbag::bagmode::Write);
+            ROS_INFO("Create bag file :%s!", file_name.c_str());
+        }
+    }
+
+    void Lddc::PrepareExit(void)
+    {
+        if (bag_)
+        {
+            ROS_INFO("Waiting to save the bag file!");
+            bag_->close();
+            ROS_INFO("Save the bag file successfully!");
+            bag_ = nullptr;
+        }
+        if (lds_)
+        {
+            lds_->PrepareExit();
+            lds_ = nullptr;
+        }
+    }
+
+} // namespace livox_ros