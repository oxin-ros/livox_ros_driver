--- conflicted
+++ resolved
@@ -24,6 +24,7 @@
 #ifndef LIVOX_ROS_DRIVER_LDDC_H_
 #define LIVOX_ROS_DRIVER_LDDC_H_
 
+#include "ldcc_config.h"
 #include "lds.h"
 #include "livox_sdk.h"
 
@@ -34,7 +35,6 @@
 #include <livox_ros_driver/CustomMsg.h>
 #include <livox_ros_driver/CustomPoint.h>
 
-<<<<<<< HEAD
 namespace livox_ros
 {
 
@@ -114,98 +114,4 @@
     };
 
 } // namespace livox_ros
-=======
-namespace livox_ros {
-
-typedef pcl::PointCloud<pcl::PointXYZI> PointCloud;
-
-/** Lidar data distribute control */
-typedef enum {
-  kPointCloud2Msg = 0,
-  kLivoxCustomMsg = 1,
-  kPclPxyziMsg
-} TransferType;
-
-class Lddc {
- public:
-  Lddc(
-    const int format,
-    const int multi_topic,
-    const int data_src,
-    const int output_type,
-    double frq,
-    const std::string& lidar_frame_id,
-    const std::string& imu_frame_id,
-    const bool lidar_bag,
-    const bool imu_bag);
-  ~Lddc() = default;
-
-  int RegisterLds(Lds *lds);
-  void DistributeLidarData(void);
-  void CreateBagFile(const std::string &file_name);
-  void PrepareExit(void);
-
-  uint8_t GetTransferFormat(void) { return transfer_format_; }
-  uint8_t IsMultiTopic(void) { return use_multi_topic_; }
-  void SetRosNodeHandlers(ros::NodeHandle &node, ros::NodeHandle &private_node);
-  void SetImuCovariances();
-
-  void SetRosPub(std::shared_ptr<ros::Publisher> &pub) { global_pub_ = pub; };
-  void SetPublishFrq(uint32_t frq) { publish_frq_ = frq; }
-
-  Lds *lds_;
-
- private:
-  int32_t GetPublishStartTime(LidarDevice *lidar, LidarDataQueue *queue,
-                              uint64_t *start_time,
-                              StoragePacket *storage_packet);
-  uint32_t PublishPointcloud2(LidarDataQueue *queue, uint32_t packet_num,
-                              uint8_t handle);
-  uint32_t PublishPointcloudData(LidarDataQueue *queue, uint32_t packet_num,
-                                 uint8_t handle);
-  uint32_t PublishCustomPointcloud(LidarDataQueue *queue, uint32_t packet_num,
-                                   uint8_t handle);
-  uint32_t PublishImuData(LidarDataQueue *queue, uint32_t packet_num,
-                          uint8_t handle);
-
-  std::shared_ptr<ros::Publisher> GetCurrentPublisher(uint8_t handle);
-  std::shared_ptr<ros::Publisher> GetCurrentImuPublisher(uint8_t handle);
-  void PollingLidarPointCloudData(uint8_t handle, LidarDevice *lidar);
-  void PollingLidarImuData(uint8_t handle, LidarDevice *lidar);
-  void InitPointcloud2MsgHeader(sensor_msgs::PointCloud2& cloud);
-  void FillPointsToPclMsg(boost::shared_ptr<PointCloud>& pcl_msg, \
-      LivoxPointXyzrtl* src_point, uint32_t num);
-  void FillPointsToCustomMsg(livox_ros_driver::CustomMsg& livox_msg, \
-      LivoxPointXyzrtl* src_point, uint32_t num, uint32_t offset_time, \
-      uint32_t point_interval, uint32_t echo_num);
-  uint8_t transfer_format_;
-  uint8_t use_multi_topic_;
-  uint8_t data_src_;
-  uint8_t output_type_;
-  double publish_frq_;
-  uint32_t publish_period_ns_;
-  std::string lidar_frame_id_;
-  bool enable_lidar_bag_;
-  bool enable_imu_bag_;
-  std::shared_ptr<ros::Publisher> private_pub_[kMaxSourceLidar];
-  std::shared_ptr<ros::Publisher> global_pub_;
-  std::shared_ptr<ros::Publisher> private_imu_pub_[kMaxSourceLidar];
-  std::shared_ptr<ros::Publisher> global_imu_pub_;
-
-  // Covariances
-  std::vector<double> angular_velocity_cov_;
-  std::vector<double> linear_acceleration_cov_;
-  const std::vector<double> kDefaultAngularVelocityCov_{9, 0.0};
-  const std::vector<double> kDefaultLinearAccelerationCov_{9, 0.0};
-
-  ros::NodeHandle cur_node_;
-  ros::NodeHandle private_node_;
-  sensor_msgs::Imu imu_data_;
-  rosbag::Bag *bag_;
-
-  static constexpr double kGravity_{ 9.80665 };
-};
-
-}  // namespace livox_ros
->>>>>>> 5194cb17
 #endif