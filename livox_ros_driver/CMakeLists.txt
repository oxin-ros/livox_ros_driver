--- conflicted
+++ resolved
@@ -36,13 +36,8 @@
 )
 
 ## Find pcl lib.
-<<<<<<< HEAD
 # Use system PCL.
 find_package(PCL QUIET REQUIRED)
-=======
-# Use PCL packaged in our docker container.
-find_package(PCL REQUIRED)
->>>>>>> 334f8d34
 
 ## Generate messages in the 'msg' folder
 add_message_files(FILES
