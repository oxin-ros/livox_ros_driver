--- conflicted
+++ resolved
@@ -48,11 +48,9 @@
   <depend>git</depend>
   <depend>apr</depend>
 
-<<<<<<< HEAD
   <test_depend>roslaunch</test_depend>
-=======
+  
   <export>
     <nodelet plugin="${prefix}/livox_ros_driver_nodelets.xml"/>
   </export>
->>>>>>> 29658303
 </package>