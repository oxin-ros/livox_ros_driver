--- conflicted
+++ resolved
@@ -8,11 +8,8 @@
 
   <license>MIT</license>
 
-<<<<<<< HEAD
   <url type="website">http://wiki.ros.org/livox_ros_driver</url>
 
-=======
->>>>>>> 5c7af3fa
   <author email="dev@livoxtech.com">Livox Dev Team</author>
 
   <buildtool_depend>catkin</buildtool_depend>
@@ -44,10 +41,6 @@
   <depend>sensor_msgs</depend>
   <depend>git</depend>
   <depend>apr</depend>
-<<<<<<< HEAD
 
   <test_depend>roslaunch</test_depend>
-=======
-  
->>>>>>> 5c7af3fa
 </package>